/**
 * 
 */
package com.github.gwtd3.api.core;

import java.util.List;

import com.github.gwtd3.api.D3;
import com.github.gwtd3.api.IsFunction;
import com.github.gwtd3.api.JsArrays;
import com.github.gwtd3.api.functions.DatumFunction;
import com.github.gwtd3.api.functions.KeyFunction;
import com.github.gwtd3.api.functions.NestedDatumFunction;
import com.github.gwtd3.api.svg.PathDataGenerator;
import com.google.gwt.core.client.JavaScriptObject;
import com.google.gwt.core.client.JsArrayUtils;
import com.google.gwt.dom.client.BrowserEvents;
import com.google.gwt.dom.client.Element;

/**
 * A selection is an array of elements pulled from the current document. D3 uses
 * CSS3 to select elements. See {@link D3#select(String)} and
 * {@link D3#select(com.google.gwt.dom.client.Node)} methods for creating
 * {@link Selection}.
 * <p>
 * <i>If your browser doesn't support selectors natively, you can include Sizzle
 * before D3 for backwards-compatibility. TODO: include Sizzle lib dynamically
 * according to the user.agent property (ie6)</i>
 * <p>
 * After selecting elements, you apply operators to them to do stuff. These
 * operators can get or set {@link #attr attributes}, {@link #style styles},
 * {@link #property(String, String) properties}, {@link #html(String) HTML} and
 * {@link #text text} content. Attribute values and such are specified as either
 * constants or functions; the latter are evaluated for each element in the
 * selection.
 * <p>
 * You can also join selections to {@link #data data}; this data is available to
 * operators for data-driven transformations. In addition, joining to data
 * produces enter and exit subselections, so that you may add or remove elements
 * in response to changes in data.
 * <p>
 * You won't generally need to use for loops or recursive functions to modify
 * the document with D3. That's because you operate on entire selections at
 * once, rather than looping over individual elements. TODO: However, you can
 * still loop over elements manually if you wish: there's an each operator which
 * invokes an arbitrary function, and selections are arrays, so elements can be
 * accessed directly (e.g., selection[0][0]).
 * <p>
 * D3 supports method chaining for brevity when applying multiple operators: the
 * operator return value is the selection.
 * <p>
 * 
 * @author <a href="mailto:schiochetanthoni@gmail.com">Anthony Schiochet</a>
 * 
 */
public class Selection extends EnteringSelection {

	protected Selection() {
	}

	/**
	 * Returns the first non-null element in the current selection. If the
	 * selection is empty, returns null.
	 * 
	 * @return the first non-null element in the current selection or null if
	 *         the selection is empty.
	 */
	public final native Element node()/*-{
		return this.node();
	}-*/;

	// ======== subselections ==========

	/**
	 * For each element in the current selection, selects descendant elements
	 * that match the specified selector string.
	 * <p>
	 * The returned selection is grouped by the ancestor node in the current
	 * selection. If no element matches the specified selector for the current
	 * element, the group at the current index will be empty in the returned
	 * selection.
	 * <p>
	 * The subselection <strong>does not</strong> inherit data from the current
	 * selection; however, if the data value is specified as a function, this
	 * function will be based the data d of the ancestor node and the group
	 * index i.
	 * <p>
	 * Grouping by selectAll also affects subsequent entering placeholder nodes.
	 * Thus, to specify the parent node when appending entering nodes, use
	 * select followed by selectAll: <code>
	 * d3.select("body").selectAll("div") 
	 * </code> You can see the parent node of each group by inspecting the
	 * parentNode property of each group array, such as selection[0].parentNode.
	 * 
	 * <p>
	 * TODO: The selector may also be specified as a function that returns an
	 * array of elements (or a NodeList), or the empty array if there are no
	 * matching elements. In this case, the specified selector is invoked in the
	 * same manner as other operator functions, being passed the current datum d
	 * and index i, with the this context as the current DOM element.
	 * 
	 * @param selector
	 * @return
	 */
	public final native Selection selectAll(String selector)/*-{
		return this.selectAll(selector);
	}-*/;

	// ======== content ==========
	/**
	 * Returns the value of the specified attribute for the first non-null
	 * element in the selection. This is generally useful only if you know that
	 * the selection contains exactly one element.
	 * <p>
	 * The specified name may have a namespace prefix, such as xlink:href, to
	 * specify an "href" attribute in the XLink namespace. By default, D3
	 * supports svg, xhtml, xlink, xml, and xmlns namespaces. Additional
	 * namespaces can be registered by adding to d3.ns.prefix.
	 * <p>
	 * 
	 * @param name
	 *            the name of the attribute
	 * @return the value of the attribute
	 */
	public native final String attr(final String name)
	/*-{
		return this.attr(name);
	}-*/;

	/**
	 * Sets the attribute with the specified name to the specified value on all
	 * selected elements.
	 * <p>
	 * The specified name may have a namespace prefix, such as xlink:href, to
	 * specify an "href" attribute in the XLink namespace. By default, D3
	 * supports svg, xhtml, xlink, xml, and xmlns namespaces. Additional
	 * namespaces can be registered by adding to d3.ns.prefix.
	 * <p>
	 * A null value will remove the specified attribute.
	 * <p>
	 * 
	 * @param name
	 *            the name of the attribute
	 * @param value
	 *            the new value to assign, or null to remove the attribute
	 * @return the current selection
	 */
	public native final <T> Selection attr(final String name, String value)
	/*-{
		return this.attr(name, value);
	}-*/;

	/**
	 * Sets the attribute with the specified name to the specified
	 * {@link PathDataGenerator} value on all selected elements.
	 * <p>
	 * <<<<<<< HEAD This method should always been used with a selection
	 * containing a svg &lt;path&gt; element by specifying "d" for the name
	 * argument. ======= This method should always been used with a selection
	 * containing a svg &lt;path&gt; element by specifying "d" for the name
	 * argument. >>>>>>> colorpalette
	 * <p>
	 * The specified name may have a namespace prefix, such as xlink:href, to
	 * specify an "href" attribute in the XLink namespace. By default, D3
	 * supports svg, xhtml, xlink, xml, and xmlns namespaces. Additional
	 * namespaces can be registered by adding to d3.ns.prefix.
	 * <p>
	 * 
	 * @param name
	 *            the name of the attribute
	 * @param value
	 *            the new value to assign
	 * @return the current selection
	 */
	public native final Selection attr(final String name, PathDataGenerator value)
	/*-{
		return this.attr(name, value);
	}-*/;

	/**
	 * See {@link #attr(String, String)}.
	 * 
	 * @param name
	 * @param value
	 * @return
	 */
	public native final Selection attr(final String name, double value)
	/*-{
		return this.attr(name, value);
	}-*/;

	/**
	 * See {@link #attr(String, String)}.
	 * 
	 * @param name
	 * @param value
	 * @return
	 */
	public native final <T> Selection attr(final String name, boolean value)/*-{
		return this.attr(name, value);
<<<<<<< HEAD
	}-*/;

	/**
	 * Sets the attribute with the specified name to the value returned by the
	 * specified function on all selected elements.
	 * <p>
	 * The function is evaluated for each selected element (in order), being
	 * passed the current datum d and the current index i. The function's return
	 * value is then used to set each element's attribute. A null value will
	 * remove the specified attribute.
	 * <p>
	 * The specified name may have a namespace prefix, such as xlink:href, to
	 * specify an "href" attribute in the XLink namespace. By default, D3
	 * supports svg, xhtml, xlink, xml, and xmlns namespaces. Additional
	 * namespaces can be registered by adding to d3.ns.prefix.
	 * 
	 * @param name
	 *            the name of the attribute
	 * @param callback
	 *            the function used to compute the new value of the attribute
	 * @return the current selection
	 */
	public native final Selection attr(final String name, final DatumFunction<?> callback)
	/*-{
=======
    }-*/;

    /**
     * Sets the attribute with the specified name to the value returned by the
     * specified function on all selected elements.
     * <p>
     * The function is evaluated for each selected element (in order), being passed the current datum d and the current
     * index i. The function's return value is then used to set each element's attribute. A null value will remove the
     * specified attribute.
     * <p>
     * The specified name may have a namespace prefix, such as xlink:href, to specify an "href" attribute in the XLink
     * namespace. By default, D3 supports svg, xhtml, xlink, xml, and xmlns namespaces. Additional namespaces can be
     * registered by adding to d3.ns.prefix.
     * 
     * @param name
     *            the name of the attribute
     * @param callback
     *            the function used to compute the new value of the attribute
     * @return the current selection
     */
    public native final Selection attr(final String name, final DatumFunction<?> callback)
    /*-{
>>>>>>> 83127e14
		return this
				.attr(
						name,
						function(d, i) {
							return callback.@com.github.gwtd3.api.functions.DatumFunction::apply(Lcom/google/gwt/dom/client/Element;Lcom/github/gwtd3/api/core/Datum;I)(this,{datum:d},i);
						});
<<<<<<< HEAD
	}-*/;

	/**
	 * Returns the current computed value of the specified style property for
	 * the first non-null element in the selection.
	 * <p>
	 * This is generally useful only if you know the selection contains exactly
	 * one element.
	 * <p>
	 * Note that the computed value may be different than the value that was
	 * previously set, particularly if the style property was set using a
	 * shorthand property (such as the "font" style, which is shorthand for
	 * "font-size", "font-face", etc.).
	 * 
	 * @param name
	 *            the name of the style to return
	 * @return the style value
	 */
	public native final String style(String name) /*-{
=======
    }-*/;

    /**
     * Returns the current computed value of the specified style property for
     * the first non-null element in the selection.
     * <p>
     * This is generally useful only if you know the selection contains exactly one element.
     * <p>
     * Note that the computed value may be different than the value that was previously set, particularly if the style
     * property was set using a shorthand property (such as the "font" style, which is shorthand for "font-size",
     * "font-face", etc.).
     * 
     * @param name
     *            the name of the style to return
     * @return the style value
     */
    public native final String style(String name) /*-{
>>>>>>> 83127e14
		return this.style(name);
	}-*/;

	/**
	 * See {@link Selection#style(String, T, boolean)}.
	 * 
	 * @param name
	 * @param value
	 * @return
	 */
	public native final Selection style(String name, String value) /*-{
		return this.style(name, value);
	}-*/;

	/**
	 * See {@link Selection#style(String, T, boolean)}.
	 * 
	 * @param name
	 * @param value
	 * @return
	 */
	public native final Selection style(String name, double value) /*-{
		return this.style(name, value);
<<<<<<< HEAD
	}-*/;

	/**
	 * See {@link Selection#style(String, T, boolean)}.
	 * 
	 * @param name
	 * @param value
	 * @return
	 */
	public native final Selection style(String name, DatumFunction<?> callback) /*-{
=======
    }-*/;

    /**
     * See {@link Selection#style(String, T, boolean)}.
     * 
     * @param name
     * @param value
     * @return
     */
    public native final Selection style(String name, DatumFunction<?> callback) /*-{
>>>>>>> 83127e14
		return this
				.style(
						name,
						function(d, i) {
							return callback.@com.github.gwtd3.api.functions.DatumFunction::apply(Lcom/google/gwt/dom/client/Element;Lcom/github/gwtd3/api/core/Datum;I)(this,{datum:d},i);
						});
<<<<<<< HEAD
	}-*/;

	/**
	 * If value is specified, sets the CSS style property with the specified
	 * name to the specified value on all selected elements. A null value will
	 * remove the style property.
	 * 
	 * @param name
	 *            the name of the style to set
	 * @param value
	 *            the value to set
	 * @param important
	 *            true if the style value should be marked as !important, false
	 *            otherwise
	 * @return the current selection
	 */
	public native final <T> Selection style(String name, T value, boolean important)/*-{
=======
    }-*/;

    /**
     * If value is specified, sets the CSS style property with the specified
     * name to the specified value on all selected elements. A null value will
     * remove the style property.
     * 
     * @param name
     *            the name of the style to set
     * @param value
     *            the value to set
     * @param important
     *            true if the style value should be marked as !important, false
     *            otherwise
     * @return the current selection
     */
    public native final <T> Selection style(String name, T value, boolean important)/*-{
>>>>>>> 83127e14
		if (important) {
			return this.style(name, value, "important");
		} else {
			return this.style(name, value);
		}
	}-*/;

	/**
	 * Sets the CSS style property with the specified name to the value returned
	 * by the given function on all selected elements.
	 * <p>
	 * The function is evaluated for each selected element (in order), being
	 * passed the current datum d and the current index i. The function's return
	 * value is then used to set each element's style property.
	 * <p>
	 * A null value will remove the style property.
	 * 
	 * @param name
	 *            the name of the style to set
	 * @param callback
	 *            the function to be called on each element and returning the
	 *            value of the style
	 * @param important
	 *            true if the style value should be marked as !important, false
	 *            otherwise
	 * @return the current selection
	 */
	public native final Selection style(String name, DatumFunction<Object> callback, boolean important)/*-{
		var imp = important ? 'important' : null;
		return this
				.style(
						name,
						function(d, i) {
							return 
							callback.@com.github.gwtd3.api.functions.DatumFunction::apply(Lcom/google/gwt/dom/client/Element;Lcom/github/gwtd3/api/core/Datum;I)
								(this,{datum:d},i);
						}, imp);
	}-*/;

	// ================ classed functions ================

	/**
	 * Sets whether or not the specified class(es) is(are) associated with the
	 * selected elements.
	 * <p>
	 * This operator is a convenience routine for setting the "class" attribute;
	 * it understands that the "class" attribute is a set of tokens separated by
	 * spaces.
	 * <p>
	 * Under the hood, it will use the classList if available, for convenient
	 * adding, removing and toggling of CSS classes.
	 * <p>
	 * If add is true, then all elements are assigned the specified class(es),
	 * if not already assigned; if false, then the class(es) is(are) removed
	 * from all selected elements, if assigned.
	 * 
	 * @param className
	 *            the className(s) to add or remove
	 * @param add
	 *            true to add false to remove the class(es) from all the
	 *            elements of the selection
	 * @return the selection
	 */
	public native final Selection classed(String classNames, boolean add)/*-{
		return this.classed(classNames, add);
	}-*/;

	/**
	 * Returns true if and only if the first non-null element in this selection
	 * has the specified class. This is generally useful only if you know the
	 * selection contains exactly one element.
	 * 
	 * @param className
	 *            the className to test the presence
	 * @return true if the first element of the selection has the given
	 *         classname in the class attribute
	 */
	public native final boolean classed(String classNames) /*-{
		return this.classed(classNames);
<<<<<<< HEAD
	}-*/;

	/**
	 * Sets whether or not the class should be associated or not to the
	 * elements, according to the return value of the given function.
	 * <p>
	 * he function is evaluated for each selected element (in order), being
	 * passed the current datum d and the current index i, with the this context
	 * as the current DOM element. The function's return value is then used to
	 * assign or unassign the specified class on each element.
	 * <p>
	 * This operator is a convenience routine for setting the "class" attribute;
	 * it understands that the "class" attribute is a set of tokens separated by
	 * spaces.
	 * <p>
	 * Under the hood, it will use the classList if available, for convenient
	 * adding, removing and toggling of CSS classes.
	 * <p>
	 * If the function returns true, then the element is assigned the specified
	 * class, if not already assigned; if it returns false or null, then the
	 * class is removed from the element, if assigned.
	 * 
	 * @param className
	 *            the class to assign or not
	 * @param addFunction
	 *            the function evaluated for each element and returning a
	 *            boolean indicating to assign or not the class to the element
	 * @return the selection
	 */
	public native final Selection classed(String classNames, DatumFunction<Boolean> addFunction)/*-{
=======
    }-*/;

    /**
     * Sets whether or not the class should be associated or not to the
     * elements, according to the return value of the given function.
     * <p>
     * he function is evaluated for each selected element (in order), being passed the current datum d and the current
     * index i, with the this context as the current DOM element. The function's return value is then used to assign or
     * unassign the specified class on each element.
     * <p>
     * This operator is a convenience routine for setting the "class" attribute; it understands that the "class"
     * attribute is a set of tokens separated by spaces.
     * <p>
     * Under the hood, it will use the classList if available, for convenient adding, removing and toggling of CSS
     * classes.
     * <p>
     * If the function returns true, then the element is assigned the specified class, if not already assigned; if it
     * returns false or null, then the class is removed from the element, if assigned.
     * 
     * @param className
     *            the class to assign or not
     * @param addFunction
     *            the function evaluated for each element and returning a
     *            boolean indicating to assign or not the class to the element
     * @return the selection
     */
    public native final Selection classed(String classNames, DatumFunction<Boolean> addFunction)/*-{
>>>>>>> 83127e14
		return this
				.classed(
						classNames,
						function(d, i) {
							var r = addFunction.@com.github.gwtd3.api.functions.DatumFunction::apply(Lcom/google/gwt/dom/client/Element;Lcom/github/gwtd3/api/core/Datum;I)(this,{datum:d},i);
							return r == null ? false
									: r.@java.lang.Boolean::booleanValue()();
						});
<<<<<<< HEAD
	}-*/;

	public native final Selection property(String styleName, String value)/*-{
=======
    }-*/;

    public native final Selection property(String styleName, String value)/*-{
>>>>>>> 83127e14
		throw new UnsupportedOperationException("not yet implemented");
	}-*/;

	/**
	 * Returns the value of the text content for the first non-null element in
	 * the selection. This is generally useful only if you know that the
	 * selection contains exactly one element.
	 * 
	 * @return the value of the text property
	 */
	public native final String text()/*-{
		return this.text();
	}-*/;

	/**
	 * Sets the text content of all selected elements to the given value.
	 * <p>
	 * The text operator is based on the textContent property; setting the text
	 * content will replace any existing child elements.
	 * 
	 * @param value
	 *            the new text value to set
	 * @return the current selection
	 */
	public native final <T> Selection text(T value)/*-{
		return this.text(value);
<<<<<<< HEAD
	}-*/;

	/**
	 * Sets the text content to the value returned by the specified function on
	 * all selected elements.
	 * <p>
	 * The function is evaluated for each selected element (in order), being
	 * passed the current datum d and the current index i. The function's return
	 * value is then used to set each element's text content.
	 * <p>
	 * 
	 * @param callback
	 *            the function used to compute the new text property
	 * @return the current selection
	 */
	public native final Selection text(final DatumFunction<?> callback) /*-{
=======
    }-*/;

    /**
     * Sets the text content to the value returned by the specified function on
     * all selected elements.
     * <p>
     * The function is evaluated for each selected element (in order), being passed the current datum d and the current
     * index i. The function's return value is then used to set each element's text content.
     * <p>
     * 
     * @param callback
     *            the function used to compute the new text property
     * @return the current selection
     */
    public native final Selection text(final DatumFunction<?> callback) /*-{
>>>>>>> 83127e14
		return this
				.text(function(d, i) {
					return callback.@com.github.gwtd3.api.functions.DatumFunction::apply(Lcom/google/gwt/dom/client/Element;Lcom/github/gwtd3/api/core/Datum;I)(this,{datum:d},i);
				});
<<<<<<< HEAD
	}-*/;

	public native final Selection html(String value)/*-{
=======
    }-*/;

    public native final Selection html(String value)/*-{
>>>>>>> 83127e14
		return this.html(value);
	}-*/;

	/**
	 * Removes the elements in the current selection from the current document.
	 * Generally speaking, you should stop using selections once you've removed
	 * them, because there's not currently a way to add them back to the
	 * document. (See the {@link #append(String)} and
	 * {@link #insert(String,String)} operators above for details.)
	 * 
	 * @return the current selection
	 */
	public native final Selection remove()/*-{
		return this.remove();
	}-*/;

	// ================================ data functions ========
	/**
	 * Joins the specified array of data with the current selection using the
	 * default by-index key mapping.
	 * <p>
	 * 
	 * 
	 * @param data
	 *            the data array to map to the selection
	 * @return
	 */
	public native final UpdateSelection data(JavaScriptObject array)/*-{
		return this.data(array);
<<<<<<< HEAD
	}-*/;

	/**
	 * Joins the specified array of data with the current selection by
	 * controlling how the data is mapped to the selection's elements.
	 * <p>
	 * The specified values is an array of data values, such as an array of
	 * numbers or objects. Use {@link JsArrayUtils} or {@link JsArrays} to turn
	 * your Java arrays into Javascript arrays (which has no overhead in prod
	 * mode).
	 * <p>
	 * The key function is used control how to map data to the selection. See
	 * {@link KeyFunction}'s documentation.
	 * <p>
	 * When data is assigned to an element, it is stored in the property
	 * __data__, thus making the data "sticky" so that the data is available on
	 * re-selection.
	 * <p>
	 * The values array specifies the data for each group in the selection.
	 * Thus, if the selection has multiple groups (such as a d3.selectAll
	 * followed by a selection.selectAll), then data should be specified as a
	 * function that returns an array (assuming that you want different data for
	 * each group). For example, you may bind a two-dimensional array to an
	 * initial selection, and then bind the contained inner arrays to each
	 * subselection. The values function in this case is the identity function:
	 * it is invoked for each group of child elements, being passed the data
	 * bound to the parent element, and returns this array of data.
	 * <p>
	 * The result of data operator is the {@link UpdateSelection}.
	 * <p>
	 * 
	 * @param array
	 *            the data array to map to the selection
	 * @param keyFunction
	 *            the function to control how data is mapped to the selection
	 *            elements
	 * @return the {@link UpdateSelection}
	 */
	public native final UpdateSelection data(JavaScriptObject array, KeyFunction<?> keyFunction)/*-{
=======
    }-*/;

    /**
     * Same as #data(JavaScriptObject) for an {@link List} of objects.
     * 
     * @see #data(JavaScriptObject)
     * @param data
     * @return
     */
    public final UpdateSelection data(final List<?> data) {
        return this.data(JsArrays.asJsArray(data));
    }

    /**
     * Joins the specified array of data with the current selection by
     * controlling how the data is mapped to the selection's elements.
     * <p>
     * The specified values is an array of data values, such as an array of numbers or objects. Use {@link JsArrayUtils}
     * or {@link JsArrays} to turn your Java arrays into Javascript arrays (which has no overhead in prod mode).
     * <p>
     * The key function is used control how to map data to the selection. See {@link KeyFunction}'s documentation.
     * <p>
     * When data is assigned to an element, it is stored in the property __data__, thus making the data "sticky" so that
     * the data is available on re-selection.
     * <p>
     * The values array specifies the data for each group in the selection. Thus, if the selection has multiple groups
     * (such as a d3.selectAll followed by a selection.selectAll), then data should be specified as a function that
     * returns an array (assuming that you want different data for each group). For example, you may bind a
     * two-dimensional array to an initial selection, and then bind the contained inner arrays to each subselection. The
     * values function in this case is the identity function: it is invoked for each group of child elements, being
     * passed the data bound to the parent element, and returns this array of data.
     * <p>
     * The result of data operator is the {@link UpdateSelection}.
     * <p>
     * 
     * @param array
     *            the data array to map to the selection
     * @param keyFunction
     *            the function to control how data is mapped to the selection
     *            elements
     * @return the {@link UpdateSelection}
     */
    public native final UpdateSelection data(JavaScriptObject array, KeyFunction<?> keyFunction)/*-{
>>>>>>> 83127e14
		return this
				.data(
						array,
						function(d, i) {
							var thisArg = this;
							if (this == array) {
								thisArg = null;
							}
							return keyFunction.@com.github.gwtd3.api.functions.DatumFunction::apply(Lcom/google/gwt/dom/client/Element;Lcom/github/gwtd3/api/core/Datum;I)(thisArg,{datum:d},i);
						});
<<<<<<< HEAD
	}-*/;

	/**
	 * @param callback
	 * @return
	 */
	public native final UpdateSelection data(DatumFunction<?> callback) /*-{
=======
    }-*/;

    /**
     * @param callback
     * @return
     */
    public native final UpdateSelection data(DatumFunction<?> callback) /*-{
>>>>>>> 83127e14
		return this
				.data(function(d, i) {
					return callback.@com.github.gwtd3.api.functions.DatumFunction::apply(Lcom/google/gwt/dom/client/Element;Lcom/github/gwtd3/api/core/Datum;I)(this,{datum:d},i);
				});
<<<<<<< HEAD
	}-*/;

	public native final UpdateSelection data(NestedDatumFunction<?> callback)/*-{
		return this
				.data(function(d, i, j, k) {
					console.log(d);
					console.log(i);
					console.log(j);
					console.log(k);

					if (j == undefined) {
						j = -1;
					}

					if (k == undefined) {
						k = -1;
					}
					return callback.@com.github.gwtd3.api.functions.NestedDatumFunction::apply(Lcom/google/gwt/dom/client/Element;Lcom/github/gwtd3/api/core/Value;III)(this,{datum:d},i,j,k);
				});
	}-*/;

	/**
	 * Sets the element's bound data to the specified value on all selected
	 * elements. Unlike the {@link #data} methods, this method does not compute
	 * a join (and thus does not compute enter and exit selections).
	 * 
	 * See <a
	 * href="https://github.com/mbostock/d3/wiki/Selections#wiki-datum">datum
	 * </a>
	 * 
	 * @param object
	 * @return
	 */
	public native final <T> Selection datum(T object)/*-{
=======
    }-*/;

    /**
     * Sets the element's bound data to the specified value on all selected
     * elements. Unlike the {@link #data} methods, this method does not compute
     * a join (and thus does not compute enter and exit selections).
     * 
     * See <a
     * href="https://github.com/mbostock/d3/wiki/Selections#wiki-datum">datum
     * </a>
     * 
     * @param object
     * @return
     */
    public native final <T> Selection datum(T object)/*-{
>>>>>>> 83127e14
		return this.datum(object);
	}-*/;

	// ==================== TRANSITION =======
	/**
	 * Starts a transition for the current selection. Transitions behave much
	 * like selections, except operators animate smoothly over time rather than
	 * applying instantaneously.
	 * 
	 * @return the new transition
	 */
	public native final Transition transition()/*-{
		return this.transition();
<<<<<<< HEAD
	}-*/;

	/**
	 * Invokes the specified function once, passing in the current selection as
	 * a single parameter.
	 * 
	 * @param jsFunction
	 * @return the current selection
	 */
	public native final Selection call(IsFunction jsFunction) /*-{
		return this.call(jsFunction);
	}-*/;

	/**
	 * Same as {@link #on(String, DatumFunction, boolean)} with false for the
	 * useCapture flag.
	 * 
	 * @param eventType
	 * @param listener
	 * @return
	 */
	public native final Selection on(String eventType, DatumFunction<Void> listener) /*-{
=======
    }-*/;

    /**
     * Invokes the specified function once, passing in the current selection as
     * a single parameter.
     * 
     * @param jsFunction
     * @return the current selection
     */
    public native final Selection each(DatumFunction<Void> listener) /*-{
		return this
				.each(function(d, i) {
					listener.@com.github.gwtd3.api.functions.DatumFunction::apply(Lcom/google/gwt/dom/client/Element;Lcom/github/gwtd3/api/core/Datum;I)(this,{datum:d},i);
				});
    }-*/;

    /**
     * Invokes the specified function once, passing in the current selection as
     * a single parameter.
     * 
     * @param jsFunction
     * @return the current selection
     */
    public native final Selection call(IsFunction jsFunction) /*-{
		return this.call(jsFunction);
    }-*/;

    /**
     * Same as {@link #on(String, DatumFunction, boolean)} with false for the
     * useCapture flag.
     * 
     * @param eventType
     * @param listener
     * @return
     */
    public native final Selection on(String eventType, DatumFunction<Void> listener) /*-{
>>>>>>> 83127e14
		var l = listener == null ? null
				: function(d, i) {
					listener.@com.github.gwtd3.api.functions.DatumFunction::apply(Lcom/google/gwt/dom/client/Element;Lcom/github/gwtd3/api/core/Datum;I)(this,{datum:d},i);
				};
		return this.on(eventType, l);
<<<<<<< HEAD
	}-*/;

	/**
	 * Adds or removes an event listener to each element in the current
	 * selection, for the specified type.
	 * <p>
	 * The type is a string event type name, such as "click", "mouseover", or
	 * "submit". You may use {@link BrowserEvents} constants for convenience.
	 * <p>
	 * The specified listener is invoked in the same manner as other operator
	 * functions, being passed the current datum d and index i, with the this
	 * context as the current DOM element.
	 * <p>
	 * To access the current event within a listener, use the global d3.event.
	 * The return value of the event listener is ignored.
	 * <p>
	 * If an event listener was already registered for the same type on the
	 * selected element, the existing listener is removed before the new
	 * listener is added. To register multiple listeners for the same event
	 * type, the type may be followed by an optional namespace, such as
	 * "click.foo" and "click.bar".
	 * <p>
	 * To remove a listener, pass null as the listener. To remove all listeners
	 * for a particular event type, pass null as the listener, and .type as the
	 * type, e.g. selection.on(".foo", null).
	 * <p>
	 * 
	 * 
	 * @param eventType
	 *            the type of the event to listen to; prefix the type with a dot
	 *            to remove all listeners (specifying null as the second
	 *            parameter).
	 * @param listener
	 *            the listener to be added or to replace the previous one, or
	 *            null to remove the previous listener(s)
	 * @param useCapture
	 *            a capture flag, which corresponds to the W3C useCapture flag:
	 *            "After initiating capture, all events of the specified type
	 *            will be dispatched to the registered EventListener before
	 *            being dispatched to any EventTargets beneath them in the tree.
	 *            Events which are bubbling upward through the tree will not
	 *            trigger an EventListener designated to use capture."
	 * @return the current selection
	 */
	public native final Selection on(String eventType, DatumFunction<Void> listener, boolean useCapture) /*-{
=======
    }-*/;

    /**
     * Adds or removes an event listener to each element in the current
     * selection, for the specified type.
     * <p>
     * The type is a string event type name, such as "click", "mouseover", or "submit". You may use
     * {@link BrowserEvents} constants for convenience.
     * <p>
     * The specified listener is invoked in the same manner as other operator functions, being passed the current datum
     * d and index i, with the this context as the current DOM element.
     * <p>
     * To access the current event within a listener, use the global d3.event. The return value of the event listener is
     * ignored.
     * <p>
     * If an event listener was already registered for the same type on the selected element, the existing listener is
     * removed before the new listener is added. To register multiple listeners for the same event type, the type may be
     * followed by an optional namespace, such as "click.foo" and "click.bar".
     * <p>
     * To remove a listener, pass null as the listener. To remove all listeners for a particular event type, pass null
     * as the listener, and .type as the type, e.g. selection.on(".foo", null).
     * <p>
     * 
     * 
     * @param eventType
     *            the type of the event to listen to; prefix the type with a dot
     *            to remove all listeners (specifying null as the second
     *            parameter).
     * @param listener
     *            the listener to be added or to replace the previous one, or
     *            null to remove the previous listener(s)
     * @param useCapture
     *            a capture flag, which corresponds to the W3C useCapture flag:
     *            "After initiating capture, all events of the specified type
     *            will be dispatched to the registered EventListener before
     *            being dispatched to any EventTargets beneath them in the tree.
     *            Events which are bubbling upward through the tree will not
     *            trigger an EventListener designated to use capture."
     * @return the current selection
     */
    public native final Selection on(String eventType, DatumFunction<Void> listener, boolean useCapture) /*-{
>>>>>>> 83127e14
		var l = (listener == null ? null
				: function(d, i) {
					listener.@com.github.gwtd3.api.functions.DatumFunction::apply(Lcom/google/gwt/dom/client/Element;Lcom/github/gwtd3/api/core/Datum;I)(this,{datum:d},i);
				});
		return this.on(eventType, l, useCapture);
	}-*/;

    /**
     * Return the number of elements in the current selection.
     * 
     * @return the number of elements
     */
    public final int count() {
        CountFunction function = new CountFunction();
        each(function);
        return function.getCount();
    }

    protected static class CountFunction implements DatumFunction<Void> {
        private int count = 0;

        @Override
        public Void apply(final Element context, final Datum d, final int index) {
            count++;
            return null;
        }

        public int getCount() {
            return count;
        }
    }
}<|MERGE_RESOLUTION|>--- conflicted
+++ resolved
@@ -198,7 +198,6 @@
 	 */
 	public native final <T> Selection attr(final String name, boolean value)/*-{
 		return this.attr(name, value);
-<<<<<<< HEAD
 	}-*/;
 
 	/**
@@ -223,37 +222,12 @@
 	 */
 	public native final Selection attr(final String name, final DatumFunction<?> callback)
 	/*-{
-=======
-    }-*/;
-
-    /**
-     * Sets the attribute with the specified name to the value returned by the
-     * specified function on all selected elements.
-     * <p>
-     * The function is evaluated for each selected element (in order), being passed the current datum d and the current
-     * index i. The function's return value is then used to set each element's attribute. A null value will remove the
-     * specified attribute.
-     * <p>
-     * The specified name may have a namespace prefix, such as xlink:href, to specify an "href" attribute in the XLink
-     * namespace. By default, D3 supports svg, xhtml, xlink, xml, and xmlns namespaces. Additional namespaces can be
-     * registered by adding to d3.ns.prefix.
-     * 
-     * @param name
-     *            the name of the attribute
-     * @param callback
-     *            the function used to compute the new value of the attribute
-     * @return the current selection
-     */
-    public native final Selection attr(final String name, final DatumFunction<?> callback)
-    /*-{
->>>>>>> 83127e14
 		return this
 				.attr(
 						name,
 						function(d, i) {
 							return callback.@com.github.gwtd3.api.functions.DatumFunction::apply(Lcom/google/gwt/dom/client/Element;Lcom/github/gwtd3/api/core/Datum;I)(this,{datum:d},i);
 						});
-<<<<<<< HEAD
 	}-*/;
 
 	/**
@@ -273,25 +247,6 @@
 	 * @return the style value
 	 */
 	public native final String style(String name) /*-{
-=======
-    }-*/;
-
-    /**
-     * Returns the current computed value of the specified style property for
-     * the first non-null element in the selection.
-     * <p>
-     * This is generally useful only if you know the selection contains exactly one element.
-     * <p>
-     * Note that the computed value may be different than the value that was previously set, particularly if the style
-     * property was set using a shorthand property (such as the "font" style, which is shorthand for "font-size",
-     * "font-face", etc.).
-     * 
-     * @param name
-     *            the name of the style to return
-     * @return the style value
-     */
-    public native final String style(String name) /*-{
->>>>>>> 83127e14
 		return this.style(name);
 	}-*/;
 
@@ -315,7 +270,6 @@
 	 */
 	public native final Selection style(String name, double value) /*-{
 		return this.style(name, value);
-<<<<<<< HEAD
 	}-*/;
 
 	/**
@@ -326,25 +280,12 @@
 	 * @return
 	 */
 	public native final Selection style(String name, DatumFunction<?> callback) /*-{
-=======
-    }-*/;
-
-    /**
-     * See {@link Selection#style(String, T, boolean)}.
-     * 
-     * @param name
-     * @param value
-     * @return
-     */
-    public native final Selection style(String name, DatumFunction<?> callback) /*-{
->>>>>>> 83127e14
 		return this
 				.style(
 						name,
 						function(d, i) {
 							return callback.@com.github.gwtd3.api.functions.DatumFunction::apply(Lcom/google/gwt/dom/client/Element;Lcom/github/gwtd3/api/core/Datum;I)(this,{datum:d},i);
 						});
-<<<<<<< HEAD
 	}-*/;
 
 	/**
@@ -362,25 +303,6 @@
 	 * @return the current selection
 	 */
 	public native final <T> Selection style(String name, T value, boolean important)/*-{
-=======
-    }-*/;
-
-    /**
-     * If value is specified, sets the CSS style property with the specified
-     * name to the specified value on all selected elements. A null value will
-     * remove the style property.
-     * 
-     * @param name
-     *            the name of the style to set
-     * @param value
-     *            the value to set
-     * @param important
-     *            true if the style value should be marked as !important, false
-     *            otherwise
-     * @return the current selection
-     */
-    public native final <T> Selection style(String name, T value, boolean important)/*-{
->>>>>>> 83127e14
 		if (important) {
 			return this.style(name, value, "important");
 		} else {
@@ -460,7 +382,6 @@
 	 */
 	public native final boolean classed(String classNames) /*-{
 		return this.classed(classNames);
-<<<<<<< HEAD
 	}-*/;
 
 	/**
@@ -491,35 +412,6 @@
 	 * @return the selection
 	 */
 	public native final Selection classed(String classNames, DatumFunction<Boolean> addFunction)/*-{
-=======
-    }-*/;
-
-    /**
-     * Sets whether or not the class should be associated or not to the
-     * elements, according to the return value of the given function.
-     * <p>
-     * he function is evaluated for each selected element (in order), being passed the current datum d and the current
-     * index i, with the this context as the current DOM element. The function's return value is then used to assign or
-     * unassign the specified class on each element.
-     * <p>
-     * This operator is a convenience routine for setting the "class" attribute; it understands that the "class"
-     * attribute is a set of tokens separated by spaces.
-     * <p>
-     * Under the hood, it will use the classList if available, for convenient adding, removing and toggling of CSS
-     * classes.
-     * <p>
-     * If the function returns true, then the element is assigned the specified class, if not already assigned; if it
-     * returns false or null, then the class is removed from the element, if assigned.
-     * 
-     * @param className
-     *            the class to assign or not
-     * @param addFunction
-     *            the function evaluated for each element and returning a
-     *            boolean indicating to assign or not the class to the element
-     * @return the selection
-     */
-    public native final Selection classed(String classNames, DatumFunction<Boolean> addFunction)/*-{
->>>>>>> 83127e14
 		return this
 				.classed(
 						classNames,
@@ -528,15 +420,9 @@
 							return r == null ? false
 									: r.@java.lang.Boolean::booleanValue()();
 						});
-<<<<<<< HEAD
 	}-*/;
 
 	public native final Selection property(String styleName, String value)/*-{
-=======
-    }-*/;
-
-    public native final Selection property(String styleName, String value)/*-{
->>>>>>> 83127e14
 		throw new UnsupportedOperationException("not yet implemented");
 	}-*/;
 
@@ -563,7 +449,6 @@
 	 */
 	public native final <T> Selection text(T value)/*-{
 		return this.text(value);
-<<<<<<< HEAD
 	}-*/;
 
 	/**
@@ -580,36 +465,13 @@
 	 * @return the current selection
 	 */
 	public native final Selection text(final DatumFunction<?> callback) /*-{
-=======
-    }-*/;
-
-    /**
-     * Sets the text content to the value returned by the specified function on
-     * all selected elements.
-     * <p>
-     * The function is evaluated for each selected element (in order), being passed the current datum d and the current
-     * index i. The function's return value is then used to set each element's text content.
-     * <p>
-     * 
-     * @param callback
-     *            the function used to compute the new text property
-     * @return the current selection
-     */
-    public native final Selection text(final DatumFunction<?> callback) /*-{
->>>>>>> 83127e14
 		return this
 				.text(function(d, i) {
 					return callback.@com.github.gwtd3.api.functions.DatumFunction::apply(Lcom/google/gwt/dom/client/Element;Lcom/github/gwtd3/api/core/Datum;I)(this,{datum:d},i);
 				});
-<<<<<<< HEAD
 	}-*/;
 
 	public native final Selection html(String value)/*-{
-=======
-    }-*/;
-
-    public native final Selection html(String value)/*-{
->>>>>>> 83127e14
 		return this.html(value);
 	}-*/;
 
@@ -639,10 +501,20 @@
 	 */
 	public native final UpdateSelection data(JavaScriptObject array)/*-{
 		return this.data(array);
-<<<<<<< HEAD
-	}-*/;
-
-	/**
+	}-*/;
+
+	/**
+     * Same as #data(JavaScriptObject) for an {@link List} of objects.
+     * 
+     * @see #data(JavaScriptObject)
+     * @param data
+     * @return
+     */
+    public final UpdateSelection data(final List<?> data) {
+        return this.data(JsArrays.asJsArray(data));
+    }
+
+    /**
 	 * Joins the specified array of data with the current selection by
 	 * controlling how the data is mapped to the selection's elements.
 	 * <p>
@@ -679,51 +551,6 @@
 	 * @return the {@link UpdateSelection}
 	 */
 	public native final UpdateSelection data(JavaScriptObject array, KeyFunction<?> keyFunction)/*-{
-=======
-    }-*/;
-
-    /**
-     * Same as #data(JavaScriptObject) for an {@link List} of objects.
-     * 
-     * @see #data(JavaScriptObject)
-     * @param data
-     * @return
-     */
-    public final UpdateSelection data(final List<?> data) {
-        return this.data(JsArrays.asJsArray(data));
-    }
-
-    /**
-     * Joins the specified array of data with the current selection by
-     * controlling how the data is mapped to the selection's elements.
-     * <p>
-     * The specified values is an array of data values, such as an array of numbers or objects. Use {@link JsArrayUtils}
-     * or {@link JsArrays} to turn your Java arrays into Javascript arrays (which has no overhead in prod mode).
-     * <p>
-     * The key function is used control how to map data to the selection. See {@link KeyFunction}'s documentation.
-     * <p>
-     * When data is assigned to an element, it is stored in the property __data__, thus making the data "sticky" so that
-     * the data is available on re-selection.
-     * <p>
-     * The values array specifies the data for each group in the selection. Thus, if the selection has multiple groups
-     * (such as a d3.selectAll followed by a selection.selectAll), then data should be specified as a function that
-     * returns an array (assuming that you want different data for each group). For example, you may bind a
-     * two-dimensional array to an initial selection, and then bind the contained inner arrays to each subselection. The
-     * values function in this case is the identity function: it is invoked for each group of child elements, being
-     * passed the data bound to the parent element, and returns this array of data.
-     * <p>
-     * The result of data operator is the {@link UpdateSelection}.
-     * <p>
-     * 
-     * @param array
-     *            the data array to map to the selection
-     * @param keyFunction
-     *            the function to control how data is mapped to the selection
-     *            elements
-     * @return the {@link UpdateSelection}
-     */
-    public native final UpdateSelection data(JavaScriptObject array, KeyFunction<?> keyFunction)/*-{
->>>>>>> 83127e14
 		return this
 				.data(
 						array,
@@ -734,7 +561,6 @@
 							}
 							return keyFunction.@com.github.gwtd3.api.functions.DatumFunction::apply(Lcom/google/gwt/dom/client/Element;Lcom/github/gwtd3/api/core/Datum;I)(thisArg,{datum:d},i);
 						});
-<<<<<<< HEAD
 	}-*/;
 
 	/**
@@ -742,20 +568,10 @@
 	 * @return
 	 */
 	public native final UpdateSelection data(DatumFunction<?> callback) /*-{
-=======
-    }-*/;
-
-    /**
-     * @param callback
-     * @return
-     */
-    public native final UpdateSelection data(DatumFunction<?> callback) /*-{
->>>>>>> 83127e14
 		return this
 				.data(function(d, i) {
 					return callback.@com.github.gwtd3.api.functions.DatumFunction::apply(Lcom/google/gwt/dom/client/Element;Lcom/github/gwtd3/api/core/Datum;I)(this,{datum:d},i);
 				});
-<<<<<<< HEAD
 	}-*/;
 
 	public native final UpdateSelection data(NestedDatumFunction<?> callback)/*-{
@@ -790,23 +606,6 @@
 	 * @return
 	 */
 	public native final <T> Selection datum(T object)/*-{
-=======
-    }-*/;
-
-    /**
-     * Sets the element's bound data to the specified value on all selected
-     * elements. Unlike the {@link #data} methods, this method does not compute
-     * a join (and thus does not compute enter and exit selections).
-     * 
-     * See <a
-     * href="https://github.com/mbostock/d3/wiki/Selections#wiki-datum">datum
-     * </a>
-     * 
-     * @param object
-     * @return
-     */
-    public native final <T> Selection datum(T object)/*-{
->>>>>>> 83127e14
 		return this.datum(object);
 	}-*/;
 
@@ -820,7 +619,6 @@
 	 */
 	public native final Transition transition()/*-{
 		return this.transition();
-<<<<<<< HEAD
 	}-*/;
 
 	/**
@@ -830,20 +628,11 @@
 	 * @param jsFunction
 	 * @return the current selection
 	 */
-	public native final Selection call(IsFunction jsFunction) /*-{
-		return this.call(jsFunction);
-	}-*/;
-
-	/**
-	 * Same as {@link #on(String, DatumFunction, boolean)} with false for the
-	 * useCapture flag.
-	 * 
-	 * @param eventType
-	 * @param listener
-	 * @return
-	 */
-	public native final Selection on(String eventType, DatumFunction<Void> listener) /*-{
-=======
+    public native final Selection each(DatumFunction<Void> listener) /*-{
+		return this
+				.each(function(d, i) {
+					listener.@com.github.gwtd3.api.functions.DatumFunction::apply(Lcom/google/gwt/dom/client/Element;Lcom/github/gwtd3/api/core/Datum;I)(this,{datum:d},i);
+				});
     }-*/;
 
     /**
@@ -853,40 +642,24 @@
      * @param jsFunction
      * @return the current selection
      */
-    public native final Selection each(DatumFunction<Void> listener) /*-{
-		return this
-				.each(function(d, i) {
-					listener.@com.github.gwtd3.api.functions.DatumFunction::apply(Lcom/google/gwt/dom/client/Element;Lcom/github/gwtd3/api/core/Datum;I)(this,{datum:d},i);
-				});
-    }-*/;
-
-    /**
-     * Invokes the specified function once, passing in the current selection as
-     * a single parameter.
-     * 
-     * @param jsFunction
-     * @return the current selection
-     */
-    public native final Selection call(IsFunction jsFunction) /*-{
+	public native final Selection call(IsFunction jsFunction) /*-{
 		return this.call(jsFunction);
-    }-*/;
-
-    /**
-     * Same as {@link #on(String, DatumFunction, boolean)} with false for the
-     * useCapture flag.
-     * 
-     * @param eventType
-     * @param listener
-     * @return
-     */
-    public native final Selection on(String eventType, DatumFunction<Void> listener) /*-{
->>>>>>> 83127e14
+	}-*/;
+
+	/**
+	 * Same as {@link #on(String, DatumFunction, boolean)} with false for the
+	 * useCapture flag.
+	 * 
+	 * @param eventType
+	 * @param listener
+	 * @return
+	 */
+	public native final Selection on(String eventType, DatumFunction<Void> listener) /*-{
 		var l = listener == null ? null
 				: function(d, i) {
 					listener.@com.github.gwtd3.api.functions.DatumFunction::apply(Lcom/google/gwt/dom/client/Element;Lcom/github/gwtd3/api/core/Datum;I)(this,{datum:d},i);
 				};
 		return this.on(eventType, l);
-<<<<<<< HEAD
 	}-*/;
 
 	/**
@@ -932,49 +705,6 @@
 	 * @return the current selection
 	 */
 	public native final Selection on(String eventType, DatumFunction<Void> listener, boolean useCapture) /*-{
-=======
-    }-*/;
-
-    /**
-     * Adds or removes an event listener to each element in the current
-     * selection, for the specified type.
-     * <p>
-     * The type is a string event type name, such as "click", "mouseover", or "submit". You may use
-     * {@link BrowserEvents} constants for convenience.
-     * <p>
-     * The specified listener is invoked in the same manner as other operator functions, being passed the current datum
-     * d and index i, with the this context as the current DOM element.
-     * <p>
-     * To access the current event within a listener, use the global d3.event. The return value of the event listener is
-     * ignored.
-     * <p>
-     * If an event listener was already registered for the same type on the selected element, the existing listener is
-     * removed before the new listener is added. To register multiple listeners for the same event type, the type may be
-     * followed by an optional namespace, such as "click.foo" and "click.bar".
-     * <p>
-     * To remove a listener, pass null as the listener. To remove all listeners for a particular event type, pass null
-     * as the listener, and .type as the type, e.g. selection.on(".foo", null).
-     * <p>
-     * 
-     * 
-     * @param eventType
-     *            the type of the event to listen to; prefix the type with a dot
-     *            to remove all listeners (specifying null as the second
-     *            parameter).
-     * @param listener
-     *            the listener to be added or to replace the previous one, or
-     *            null to remove the previous listener(s)
-     * @param useCapture
-     *            a capture flag, which corresponds to the W3C useCapture flag:
-     *            "After initiating capture, all events of the specified type
-     *            will be dispatched to the registered EventListener before
-     *            being dispatched to any EventTargets beneath them in the tree.
-     *            Events which are bubbling upward through the tree will not
-     *            trigger an EventListener designated to use capture."
-     * @return the current selection
-     */
-    public native final Selection on(String eventType, DatumFunction<Void> listener, boolean useCapture) /*-{
->>>>>>> 83127e14
 		var l = (listener == null ? null
 				: function(d, i) {
 					listener.@com.github.gwtd3.api.functions.DatumFunction::apply(Lcom/google/gwt/dom/client/Element;Lcom/github/gwtd3/api/core/Datum;I)(this,{datum:d},i);
