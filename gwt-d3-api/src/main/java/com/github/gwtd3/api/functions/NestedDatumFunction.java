/**
 * Copyright (c) 2013, Anthony Schiochet and Eric Citaire
 * All rights reserved.
 *
 * Redistribution and use in source and binary forms, with or without
 * modification, are permitted provided that the following conditions are met:
 *
 * * Redistributions of source code must retain the above copyright notice, this
 *   list of conditions and the following disclaimer.
 *
 * * Redistributions in binary form must reproduce the above copyright notice,
 *   this list of conditions and the following disclaimer in the documentation
 *   and/or other materials provided with the distribution.
 *
 * * The names Anthony Schiochet and Eric Citaire may not be used to endorse or promote products
 *   derived from this software without specific prior written permission.
 *
 * THIS SOFTWARE IS PROVIDED BY THE COPYRIGHT HOLDERS AND CONTRIBUTORS "AS IS"
 * AND ANY EXPRESS OR IMPLIED WARRANTIES, INCLUDING, BUT NOT LIMITED TO, THE
 * IMPLIED WARRANTIES OF MERCHANTABILITY AND FITNESS FOR A PARTICULAR PURPOSE ARE
 * DISCLAIMED. IN NO EVENT SHALL MICHAEL BOSTOCK BE LIABLE FOR ANY DIRECT,
 * INDIRECT, INCIDENTAL, SPECIAL, EXEMPLARY, OR CONSEQUENTIAL DAMAGES (INCLUDING,
 * BUT NOT LIMITED TO, PROCUREMENT OF SUBSTITUTE GOODS OR SERVICES; LOSS OF USE,
 * DATA, OR PROFITS; OR BUSINESS INTERRUPTION) HOWEVER CAUSED AND ON ANY THEORY
 * OF LIABILITY, WHETHER IN CONTRACT, STRICT LIABILITY, OR TORT (INCLUDING
 * NEGLIGENCE OR OTHERWISE) ARISING IN ANY WAY OUT OF THE USE OF THIS SOFTWARE,
 * EVEN IF ADVISED OF THE POSSIBILITY OF SUCH DAMAGE.
 */
package com.github.gwtd3.api.functions;

import com.github.gwtd3.api.core.Value;
import com.google.gwt.dom.client.Element;

public interface NestedDatumFunction<T> {
<<<<<<< HEAD
	public T apply(Element context, Value datum, int index, int rowIndex, int squareIndex);
=======
	public T apply(Element context, Value datum, int index, int groupIndex);
>>>>>>> c1b4fd63
}<|MERGE_RESOLUTION|>--- conflicted
+++ resolved
@@ -32,9 +32,5 @@
 import com.google.gwt.dom.client.Element;
 
 public interface NestedDatumFunction<T> {
-<<<<<<< HEAD
-	public T apply(Element context, Value datum, int index, int rowIndex, int squareIndex);
-=======
 	public T apply(Element context, Value datum, int index, int groupIndex);
->>>>>>> c1b4fd63
 }