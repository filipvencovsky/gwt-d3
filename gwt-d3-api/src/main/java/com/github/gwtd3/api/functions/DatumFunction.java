--- conflicted
+++ resolved
@@ -31,25 +31,15 @@
  */
 package com.github.gwtd3.api.functions;
 
-<<<<<<< HEAD
-import com.github.gwtd3.api.core.Datum;
-import com.github.gwtd3.api.core.Selection;
-=======
 import com.github.gwtd3.api.core.Selection;
 import com.github.gwtd3.api.core.Value;
->>>>>>> c1b4fd63
 import com.google.gwt.dom.client.Element;
 
 /**
  * A function taking an element and the index of the element in the selection,
  * returning a value of type T.
  * <p>
-<<<<<<< HEAD
- * This function must be passed to mutator functions of {@link Selection} when
- * you knows that nodes are not bound to any data.
-=======
  * This function must be passed to mutator functions of {@link Selection} when you knows that nodes are not bound to any data.
->>>>>>> c1b4fd63
  * 
  * @author <a href="mailto:schiochetanthoni@gmail.com">Anthony Schiochet</a>
  * 
@@ -60,12 +50,7 @@
 	 * Apply the function for the given {@link Element} at the specified index
 	 * of the {@link Selection} mapped to the given {@link Datum}.
 	 * <p>
-<<<<<<< HEAD
-	 * Note that if no datum is mapped to the element,
-	 * {@link Datum#isUndefined()} will return true.
-=======
 	 * Note that if no datum is mapped to the element, {@link Datum#isUndefined()} will return true.
->>>>>>> c1b4fd63
 	 * 
 	 * @param context
 	 *            the current element
@@ -75,9 +60,5 @@
 	 *            the index of the element in the selection
 	 * @return a result to be applied
 	 */
-<<<<<<< HEAD
-	public T apply(Element context, Datum d, int index);
-=======
 	public T apply(Element context, Value d, int index);
->>>>>>> c1b4fd63
 }