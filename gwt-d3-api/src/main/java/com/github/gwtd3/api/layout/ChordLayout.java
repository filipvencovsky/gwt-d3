/**
 * Copyright (c) 2013, Anthony Schiochet and Eric Citaire
 * All rights reserved.
 *
 * Redistribution and use in source and binary forms, with or without
 * modification, are permitted provided that the following conditions are met:
 *
 * * Redistributions of source code must retain the above copyright notice, this
 *   list of conditions and the following disclaimer.
 *
 * * Redistributions in binary form must reproduce the above copyright notice,
 *   this list of conditions and the following disclaimer in the documentation
 *   and/or other materials provided with the distribution.
 *
 * * The names Anthony Schiochet and Eric Citaire may not be used to endorse or promote products
 *   derived from this software without specific prior written permission.
 *
 * THIS SOFTWARE IS PROVIDED BY THE COPYRIGHT HOLDERS AND CONTRIBUTORS "AS IS"
 * AND ANY EXPRESS OR IMPLIED WARRANTIES, INCLUDING, BUT NOT LIMITED TO, THE
 * IMPLIED WARRANTIES OF MERCHANTABILITY AND FITNESS FOR A PARTICULAR PURPOSE ARE
 * DISCLAIMED. IN NO EVENT SHALL MICHAEL BOSTOCK BE LIABLE FOR ANY DIRECT,
 * INDIRECT, INCIDENTAL, SPECIAL, EXEMPLARY, OR CONSEQUENTIAL DAMAGES (INCLUDING,
 * BUT NOT LIMITED TO, PROCUREMENT OF SUBSTITUTE GOODS OR SERVICES; LOSS OF USE,
 * DATA, OR PROFITS; OR BUSINESS INTERRUPTION) HOWEVER CAUSED AND ON ANY THEORY
 * OF LIABILITY, WHETHER IN CONTRACT, STRICT LIABILITY, OR TORT (INCLUDING
 * NEGLIGENCE OR OTHERWISE) ARISING IN ANY WAY OUT OF THE USE OF THIS SOFTWARE,
 * EVEN IF ADVISED OF THE POSSIBILITY OF SUCH DAMAGE.
 */
package com.github.gwtd3.api.layout;

import com.github.gwtd3.api.Sort;
<<<<<<< HEAD
import com.github.gwtd3.api.core.Datum;

=======
import com.github.gwtd3.api.core.Value;
>>>>>>> c1b4fd63
import com.google.gwt.core.client.JavaScriptObject;
import com.google.gwt.core.client.JsArray;
import com.google.gwt.core.client.JsArrayNumber;

public class ChordLayout extends Layout<ChordLayout> {
	protected ChordLayout() {
		super();
	}

	public final native ChordLayout padding(double padding) /*-{
		return this.padding(padding);
	}-*/;

	public final native ChordLayout sortSubgroups(Sort sort) /*-{
		return this.sortSubgroups(sort);
	}-*/;

	public final native ChordLayout matrix(JsArray<JsArrayNumber> matrix) /*-{
		return this.matrix(matrix);
	}-*/;

	public final native JsArray<Group> groups() /*-{
		return this.groups;
	}-*/;

	public final native JavaScriptObject chords() /*-{
		return this.chords;
	}-*/;
<<<<<<< HEAD
	
=======

>>>>>>> c1b4fd63
	public static class Group extends JavaScriptObject {
		protected Group() {
			super();
		}
<<<<<<< HEAD
		
		public final native int index() /*-{
			return this.index;
		}-*/;
		
		public final native double startAngle() /*-{
			return this.startAngle;
		}-*/;
		
		public final native double endAngle() /*-{
			return this.endAngle;
		}-*/;
		
=======

		public final native int index() /*-{
			return this.index;
		}-*/;

		public final native double startAngle() /*-{
			return this.startAngle;
		}-*/;

		public final native double endAngle() /*-{
			return this.endAngle;
		}-*/;

>>>>>>> c1b4fd63
		public final native double value() /*-{
			return this.value;
		}-*/;
	}
<<<<<<< HEAD
    
    public static class Chord extends Datum {
    	protected Chord() {
    		super();
    	}
=======

	public static class Chord extends Value {
		protected Chord() {
			super();
		}
>>>>>>> c1b4fd63

		public final native Group source() /*-{
			return this.source;
		}-*/;

		public final native Group target() /*-{
			return this.target;
		}-*/;
<<<<<<< HEAD
    }
=======
	}
>>>>>>> c1b4fd63
}<|MERGE_RESOLUTION|>--- conflicted
+++ resolved
@@ -29,12 +29,7 @@
 package com.github.gwtd3.api.layout;
 
 import com.github.gwtd3.api.Sort;
-<<<<<<< HEAD
-import com.github.gwtd3.api.core.Datum;
-
-=======
 import com.github.gwtd3.api.core.Value;
->>>>>>> c1b4fd63
 import com.google.gwt.core.client.JavaScriptObject;
 import com.google.gwt.core.client.JsArray;
 import com.google.gwt.core.client.JsArrayNumber;
@@ -63,16 +58,11 @@
 	public final native JavaScriptObject chords() /*-{
 		return this.chords;
 	}-*/;
-<<<<<<< HEAD
 	
-=======
-
->>>>>>> c1b4fd63
 	public static class Group extends JavaScriptObject {
 		protected Group() {
 			super();
 		}
-<<<<<<< HEAD
 		
 		public final native int index() /*-{
 			return this.index;
@@ -86,38 +76,15 @@
 			return this.endAngle;
 		}-*/;
 		
-=======
-
-		public final native int index() /*-{
-			return this.index;
-		}-*/;
-
-		public final native double startAngle() /*-{
-			return this.startAngle;
-		}-*/;
-
-		public final native double endAngle() /*-{
-			return this.endAngle;
-		}-*/;
-
->>>>>>> c1b4fd63
 		public final native double value() /*-{
 			return this.value;
 		}-*/;
 	}
-<<<<<<< HEAD
     
-    public static class Chord extends Datum {
+	public static class Chord extends Value {
     	protected Chord() {
     		super();
     	}
-=======
-
-	public static class Chord extends Value {
-		protected Chord() {
-			super();
-		}
->>>>>>> c1b4fd63
 
 		public final native Group source() /*-{
 			return this.source;
@@ -126,9 +93,5 @@
 		public final native Group target() /*-{
 			return this.target;
 		}-*/;
-<<<<<<< HEAD
     }
-=======
-	}
->>>>>>> c1b4fd63
 }