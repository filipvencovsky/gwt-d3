--- conflicted
+++ resolved
@@ -31,11 +31,8 @@
  */
 package com.github.gwtd3.api;
 
-<<<<<<< HEAD
-=======
 import java.util.ArrayList;
 import java.util.Collection;
->>>>>>> c1b4fd63
 import java.util.Collections;
 import java.util.List;
 
@@ -73,10 +70,7 @@
 import com.google.gwt.user.client.Random;
 import com.google.gwt.user.client.ui.RootPanel;
 import com.google.gwt.user.client.ui.Widget;
-<<<<<<< HEAD
-=======
 import com.google.gwt.user.client.ui.WidgetCollection;
->>>>>>> c1b4fd63
 
 /**
  * Entry point for D3 api modules. A lot of methods of this class allow access
@@ -123,11 +117,7 @@
 		return $wnd.d3.version;
 	}-*/;
 
-<<<<<<< HEAD
-	// =========== selections ==============
-=======
 	// =========== select ==============
->>>>>>> c1b4fd63
 	/**
 	 * Selects the first element that matches the specified selector string,
 	 * returning a single-element selection. If no elements in the current
@@ -170,10 +160,7 @@
 		return select(widget.getElement());
 	}
 
-<<<<<<< HEAD
-=======
 	// ================ selectAll ================
->>>>>>> c1b4fd63
 	/**
 	 * Selects all elements that match the specified selector. The elements will
 	 * be selected in document traversal order (top-to-bottom). If no elements
@@ -188,29 +175,16 @@
 	}-*/;
 
 	/**
-<<<<<<< HEAD
-	 * Selects the specified array of elements. This is useful if you already
-	 * have a reference to nodes, such as d3.selectAll(this.childNodes) within
-	 * an event listener, or a global such as document.links. The nodes argument
-	 * doesn't have to be an array, exactly; any pseudo-array that can be
-	 * coerced into an array (e.g., a NodeList or arguments) will work.
-	 * 
-	 * @param nodes
-	 * @return
-=======
 	 * Selects the list of elements.
 	 * 
 	 * @param nodes
 	 *            the elements
 	 * @return the selection
->>>>>>> c1b4fd63
 	 */
 	public static final native Selection selectAll(NodeList<?> nodes)/*-{
 		return $wnd.d3.selectAll(nodes);
 	}-*/;
 
-<<<<<<< HEAD
-=======
 	/**
 	 * Selects the specified array of elements.
 	 * 
@@ -275,7 +249,6 @@
 		return selectAll(elements);
 	}
 
->>>>>>> c1b4fd63
 	// =========== shuffle ==============
 
 	/**
@@ -1049,11 +1022,7 @@
 	 *            the step between each value
 	 * @return the array
 	 */
-<<<<<<< HEAD
-	public static final native Array range(double stop, double step) /*-{
-=======
 	public static final native Array<?> range(double stop, double step) /*-{
->>>>>>> c1b4fd63
 		return $wnd.d3.range(stop, step);
 	}-*/;
 
