--- conflicted
+++ resolved
@@ -69,17 +69,10 @@
 	}-*/;
 
 	/**
-<<<<<<< HEAD
-	 * Cast and return the datum.
-	 * <p>
-	 * 
-	 * @return the datum
-=======
-	 * Cast and return the value.
-	 * <p>
-	 * 
-	 * @return the value
->>>>>>> c1b4fd63
+	 * Cast and return the value.
+	 * <p>
+	 * 
+	 * @return the value
 	 */
 	public final native boolean asBoolean()/*-{
 		return this.datum instanceof Boolean ? this.datum.valueOf()
@@ -87,34 +80,20 @@
 	}-*/;
 
 	/**
-<<<<<<< HEAD
-	 * Cast and return the datum.
-	 * <p>
-	 * 
-	 * @return the datum
-=======
-	 * Cast and return the value.
-	 * <p>
-	 * 
-	 * @return the value
->>>>>>> c1b4fd63
+	 * Cast and return the value.
+	 * <p>
+	 * 
+	 * @return the value
 	 */
 	public final native byte asByte()/*-{
 		return ~~this.datum;
 	}-*/;
 
 	/**
-<<<<<<< HEAD
-	 * Cast and return the datum.
-	 * <p>
-	 * 
-	 * @return the datum
-=======
-	 * Cast and return the value.
-	 * <p>
-	 * 
-	 * @return the value
->>>>>>> c1b4fd63
+	 * Cast and return the value.
+	 * <p>
+	 * 
+	 * @return the value
 	 */
 	public final native char asChar()/*-{
 		return ~~this.datum;
@@ -125,85 +104,50 @@
 	}-*/;
 
 	/**
-<<<<<<< HEAD
-	 * Cast and return the datum.
-	 * <p>
-	 * 
-	 * @return the datum
-=======
-	 * Cast and return the value.
-	 * <p>
-	 * 
-	 * @return the value
->>>>>>> c1b4fd63
+	 * Cast and return the value.
+	 * <p>
+	 * 
+	 * @return the value
 	 */
 	public final native double asDouble()/*-{
 		return this.datum - 0;
 	}-*/;
 
 	/**
-<<<<<<< HEAD
-	 * Cast and return the datum.
-	 * <p>
-	 * 
-	 * @return the datum
-=======
-	 * Cast and return the value.
-	 * <p>
-	 * 
-	 * @return the value
->>>>>>> c1b4fd63
+	 * Cast and return the value.
+	 * <p>
+	 * 
+	 * @return the value
 	 */
 	public final native float asFloat()/*-{
 		return this.datum - 0;
 	}-*/;
 
 	/**
-<<<<<<< HEAD
-	 * Cast and return the datum.
-	 * <p>
-	 * 
-	 * @return the datum
-=======
-	 * Cast and return the value.
-	 * <p>
-	 * 
-	 * @return the value
->>>>>>> c1b4fd63
+	 * Cast and return the value.
+	 * <p>
+	 * 
+	 * @return the value
 	 */
 	public final native int asInt()/*-{
 		return ~~this.datum;
 	}-*/;
 
 	/**
-<<<<<<< HEAD
-	 * Cast and return the datum.
-	 * <p>
-	 * 
-	 * @return the datum
-=======
-	 * Cast and return the value.
-	 * <p>
-	 * 
-	 * @return the value
->>>>>>> c1b4fd63
+	 * Cast and return the value.
+	 * <p>
+	 * 
+	 * @return the value
 	 */
 	public final long asLong() {
 		return (long) asDouble();
 	}
 
 	/**
-<<<<<<< HEAD
-	 * Cast and return the datum.
-	 * <p>
-	 * 
-	 * @return the datum
-=======
-	 * Cast and return the value.
-	 * <p>
-	 * 
-	 * @return the value
->>>>>>> c1b4fd63
+	 * Cast and return the value.
+	 * <p>
+	 * 
+	 * @return the value
 	 */
 	public final native short asShort()/*-{
 		return ~~this.datum;
@@ -212,26 +156,13 @@
 	/**
 	 * Return the value casted to a String.
 	 * 
-<<<<<<< HEAD
-	 * @return the datum
-=======
-	 * @return the value
->>>>>>> c1b4fd63
+	 * @return the value
 	 */
 	public final native String asString()/*-{
 		return this.datum == null ? null : new String(this.datum);
 	}-*/;
 
 	/**
-<<<<<<< HEAD
-	 * Cast and return the datum, if possible.
-	 * <p>
-	 * 
-	 * @throws ClassCastException
-	 *             if the datum cannot be converted in T
-	 * 
-	 * @return the datum
-=======
 	 * Cast and return the value, if possible.
 	 * <p>
 	 * 
@@ -239,7 +170,6 @@
 	 *             if the value cannot be converted in T
 	 * 
 	 * @return the value
->>>>>>> c1b4fd63
 	 */
 	public final native <T> T as()/*-{
 		return this.datum;
