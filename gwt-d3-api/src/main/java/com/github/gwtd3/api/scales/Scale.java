/**
 * Copyright (c) 2013, Anthony Schiochet and Eric Citaire
 * All rights reserved.
 *
 * Redistribution and use in source and binary forms, with or without
 * modification, are permitted provided that the following conditions are met:
 *
 * * Redistributions of source code must retain the above copyright notice, this
 *   list of conditions and the following disclaimer.
 *
 * * Redistributions in binary form must reproduce the above copyright notice,
 *   this list of conditions and the following disclaimer in the documentation
 *   and/or other materials provided with the distribution.
 *
 * * The names Anthony Schiochet and Eric Citaire may not be used to endorse or promote products
 *   derived from this software without specific prior written permission.
 *
 * THIS SOFTWARE IS PROVIDED BY THE COPYRIGHT HOLDERS AND CONTRIBUTORS "AS IS"
 * AND ANY EXPRESS OR IMPLIED WARRANTIES, INCLUDING, BUT NOT LIMITED TO, THE
 * IMPLIED WARRANTIES OF MERCHANTABILITY AND FITNESS FOR A PARTICULAR PURPOSE ARE
 * DISCLAIMED. IN NO EVENT SHALL MICHAEL BOSTOCK BE LIABLE FOR ANY DIRECT,
 * INDIRECT, INCIDENTAL, SPECIAL, EXEMPLARY, OR CONSEQUENTIAL DAMAGES (INCLUDING,
 * BUT NOT LIMITED TO, PROCUREMENT OF SUBSTITUTE GOODS OR SERVICES; LOSS OF USE,
 * DATA, OR PROFITS; OR BUSINESS INTERRUPTION) HOWEVER CAUSED AND ON ANY THEORY
 * OF LIABILITY, WHETHER IN CONTRACT, STRICT LIABILITY, OR TORT (INCLUDING
 * NEGLIGENCE OR OTHERWISE) ARISING IN ANY WAY OUT OF THE USE OF THIS SOFTWARE,
 * EVEN IF ADVISED OF THE POSSIBILITY OF SUCH DAMAGE.
 */
package com.github.gwtd3.api.scales;

<<<<<<< HEAD
import com.github.gwtd3.api.arrays.Array;
import com.github.gwtd3.api.core.Value;
import com.google.gwt.core.client.JavaScriptObject;
import com.google.gwt.core.client.JsArrayInteger;

public class Scale<S extends Scale<S>> extends JavaScriptObject {

    protected Scale() {};

    // ========= Domain functions ===============

    /*
     * * @return the scale current input domain
     */
    public native final <T> Array<T> domain()/*-{
		return this.domain();
    }-*/;

    public native final S domain(JavaScriptObject d) /*-{
		return this.domain(d);
    }-*/;

    public native final S domain(double a, double b) /*-{
		if (!this.domain) {
			return this;
		}
		return this.domain([ a, b ]);
    }-*/;

    public native final S domain(String a, String b) /*-{
		return this.domain([ a, b ]);
    }-*/;

    /**
     * Set the domain of this scale function with a domain that can be
     * understood by Javascript.
     * <p>
     * 
     * @param a
     * @param b
     * @return
     */
    public native final <T> S domain(T a, T b) /*-{
		return this.domain(a, b);
    }-*/;

    // ========= Range functions ===============

    /**
     * Returns the scale's current output range.
     * @return the range
     */
    public native final <T> Array<T> range()/*-{
		return this.range();
    }-*/;

    /**
     * Set the scale's output range.
     * <p>
     * Sets the scale's output range to the specified array of values. The array must contain two or more values, to
     * match the cardinality of the input domain. The elements in the given array need not be numbers; any value that is
     * supported by the underlying interpolator will work. However, numeric ranges are required for the invert operator.
     * 
     * @param values
     *            the array of values.
     * @return the current scale
     */
    public final native S range(JavaScriptObject values) /*-{
		return this.range(values);
    }-*/;

    /**
     * See {@link #range(JsArrayInteger)}.
     * 
     * @param a
     *            the first bound of the range
     * @param b
     *            the second bound of the range
     * @return the current scale
     */
    public final native S range(int a, int b) /*-{
		return this.range([ a, b ]);
    }-*/;

    // ========= Copy functions ===============

    /**
     * Returns an exact copy of this scale.
     * <p>
     * Changes to this scale will not affect the returned scale, and vice versa.
     * 
     * @return the copy
     */
    public native final S copy()/*-{
		return this.copy();
    }-*/;

    // ========= Apply functions ===============

    /**
     * Given a value x in the input domain, returns the corresponding value in
     * the output range.
     * 
     * @param d
     *            the input value
     * @return the output value
     */
    public native final Value apply(JavaScriptObject d)/*-{
		return {
			datum : this(d)
		};
    }-*/;

    /**
     * Given a value x in the input domain, returns the corresponding value in
     * the output range.
     * 
     * @see #apply(JavaScriptObject)
     * @param d
     *            the input value
     * @return the output value
     */
    public native final Value apply(double d)/*-{
		return {
			datum : this(d)
		};
    }-*/;

    /**
     * @see #apply(JavaScriptObject)
     * @param d
     *            the input value
     * @return the output value
     */
    public native final Value apply(String d)/*-{
		return {
			datum : this(d)
		};
    }-*/;
=======
import com.github.gwtd3.api.JsArrays;
import com.github.gwtd3.api.arrays.Array;
import com.github.gwtd3.api.core.Value;
import com.github.gwtd3.api.time.TimeScale;
import com.google.gwt.core.client.JavaScriptObject;
import com.google.gwt.core.client.JsArrayUtils;

public class Scale<S extends Scale<S>> extends JavaScriptObject {

	protected Scale() {
	};

	// ========= Domain functions ===============

	/**
	 * Returns the scale's current input domain.
	 * 
	 * @return the scale current input domain
	 */
	public native final <T> Array<T> domain()/*-{
		return this.domain();
	}-*/;

	/**
	 * Sets the scale's input domain to the specified array of numbers.
	 * <p>
	 * The array must contain two or more numbers.
	 * <p>
	 * If the elements in the given array are not numbers, they will be coerced to numbers; this coercion happens similarly when the scale is called. Thus, a linear scale can be
	 * used to encode types such as date objects that can be converted to numbers; however, it is often more convenient to use {@link TimeScale} for dates.
	 * <p>
	 * (You can implement your own convertible number objects using valueOf.)
	 * <p>
	 * Although linear scales typically have just two numeric values in their domain, you can specify more than two values for a polylinear scale.
	 * <p>
	 * In this case, there must be an equivalent number of values in the output range. A polylinear scale represents multiple piecewise linear scales that divide a continuous
	 * domain and range. This is particularly useful for defining diverging quantitative scales. For example, to interpolate between white and red for negative values, and white
	 * and green for positive values, say:
	 * 
	 * <pre>
	 * {@code
	 * 
	 * 
	 *        var color = d3.scale.linear()
	 *        .domain([-1, 0, 1])
	 *        .range(["red", "white", "green"]);
	 * 
	 *        }
	 * </pre>
	 * 
	 * The resulting value of color(-.5) is rgb(255, 128, 128), and the value of color(.5) is rgb(128, 192, 128).
	 * <p>
	 * Internally, polylinear scales perform a binary search for the output interpolator corresponding to the given domain value. By repeating values in both the domain and range,
	 * you can also force a chunk of the input domain to map to a constant in the output range.
	 * <p>
	 * 
	 * @param array
	 *            the array of number
	 * @return this scale instance for chaining
	 */
	public native final S domain(JavaScriptObject array) /*-{
		return this.domain(array);
	}-*/;

	/**
	 * Shortcut to {@link #domain(JavaScriptObject)} for 2 numbers.
	 * <p>
	 * 
	 * @param a
	 *            the first bound of the domain
	 * @param b
	 *            the last bound of the domain
	 * @return this scale instance for chaining
	 */
	public native final S domain(double a, double b) /*-{
		return this.domain([ a, b ]);
	}-*/;

	/**
	 * Shortcut to {@link #domain(JavaScriptObject)} for 2 number-coercable strings,
	 * such as colors.
	 * <p>
	 * 
	 * @param a
	 *            the first bound of the domain
	 * @param b
	 *            the last bound of the domain
	 * @return this scale instance for chaining
	 */
	public native final S domain(String a, String b) /*-{
		return this.domain([ a, b ]);
	}-*/;

	/**
	 * Shortcut to {@link #domain(JavaScriptObject)} for an array of double.
	 * <p>
	 * 
	 * @param numbers
	 *            an array of numbers
	 * @return this scale instance for chaining
	 */
	public final S domain(final double... numbers) {
		return this.domain(JsArrayUtils.readOnlyJsArray(numbers));
	}

	// ========= Range functions ===============

	/**
	 * Returns the scale's current output range.
	 * 
	 * @return the range
	 */
	public native final <T> Array<T> range()/*-{
		return this.range();
	}-*/;

	/**
	 * Set the scale's output range.
	 * <p>
	 * Sets the scale's output range to the specified array of values. The array must contain two or more values, to match the cardinality of the input domain. The elements in the
	 * given array need not be numbers; any value that is supported by the underlying interpolator will work. However, numeric ranges are required for the invert operator.
	 * 
	 * @param values
	 *            the array of values.
	 * @return the current scale for chaining
	 */
	public final native S range(JavaScriptObject values) /*-{
		return this.range(values);
	}-*/;

	/**
	 * See {@link #range(JavaScriptObject)}.
	 * 
	 * @param numbers
	 * @return the current scale for chaining
	 */
	public final S range(final double... numbers) {
		return this.range(JsArrayUtils.readOnlyJsArray(numbers));
	}

	/**
	 * See {@link #range(JavaScriptObject)}.
	 * 
	 * @param numbers
	 * @return the current scale for chaining
	 */
	public final S range(final String... numbers) {
		return this.range(JsArrays.asJsArray(numbers));
	}

	// ========= Copy functions ===============

	/**
	 * Returns an exact copy of this scale.
	 * <p>
	 * Changes to this scale will not affect the returned scale, and vice versa.
	 * 
	 * @return the copy
	 */
	public native final S copy()/*-{
		return this.copy();
	}-*/;

	// ========= Apply functions ===============

	/**
	 * Given a value x in the input domain, returns the corresponding value in
	 * the output range.
	 * 
	 * @param d
	 *            the input value
	 * @return the output value
	 */
	public native final Value apply(JavaScriptObject d)/*-{
		return {
			datum : this(d)
		};
	}-*/;

	/**
	 * Given a value x in the input domain, returns the corresponding value in
	 * the output range.
	 * 
	 * @see #apply(JavaScriptObject)
	 * @param d
	 *            the input value
	 * @return the output value
	 */
	public native final Value apply(double d)/*-{
		return {
			datum : this(d)
		};
	}-*/;

	/**
	 * @see #apply(JavaScriptObject)
	 * @param d
	 *            the input value
	 * @return the output value
	 */
	public native final Value apply(String d)/*-{
		return {
			datum : this(d)
		};
	}-*/;
>>>>>>> c1b4fd63
}<|MERGE_RESOLUTION|>--- conflicted
+++ resolved
@@ -28,147 +28,6 @@
  */
 package com.github.gwtd3.api.scales;
 
-<<<<<<< HEAD
-import com.github.gwtd3.api.arrays.Array;
-import com.github.gwtd3.api.core.Value;
-import com.google.gwt.core.client.JavaScriptObject;
-import com.google.gwt.core.client.JsArrayInteger;
-
-public class Scale<S extends Scale<S>> extends JavaScriptObject {
-
-    protected Scale() {};
-
-    // ========= Domain functions ===============
-
-    /*
-     * * @return the scale current input domain
-     */
-    public native final <T> Array<T> domain()/*-{
-		return this.domain();
-    }-*/;
-
-    public native final S domain(JavaScriptObject d) /*-{
-		return this.domain(d);
-    }-*/;
-
-    public native final S domain(double a, double b) /*-{
-		if (!this.domain) {
-			return this;
-		}
-		return this.domain([ a, b ]);
-    }-*/;
-
-    public native final S domain(String a, String b) /*-{
-		return this.domain([ a, b ]);
-    }-*/;
-
-    /**
-     * Set the domain of this scale function with a domain that can be
-     * understood by Javascript.
-     * <p>
-     * 
-     * @param a
-     * @param b
-     * @return
-     */
-    public native final <T> S domain(T a, T b) /*-{
-		return this.domain(a, b);
-    }-*/;
-
-    // ========= Range functions ===============
-
-    /**
-     * Returns the scale's current output range.
-     * @return the range
-     */
-    public native final <T> Array<T> range()/*-{
-		return this.range();
-    }-*/;
-
-    /**
-     * Set the scale's output range.
-     * <p>
-     * Sets the scale's output range to the specified array of values. The array must contain two or more values, to
-     * match the cardinality of the input domain. The elements in the given array need not be numbers; any value that is
-     * supported by the underlying interpolator will work. However, numeric ranges are required for the invert operator.
-     * 
-     * @param values
-     *            the array of values.
-     * @return the current scale
-     */
-    public final native S range(JavaScriptObject values) /*-{
-		return this.range(values);
-    }-*/;
-
-    /**
-     * See {@link #range(JsArrayInteger)}.
-     * 
-     * @param a
-     *            the first bound of the range
-     * @param b
-     *            the second bound of the range
-     * @return the current scale
-     */
-    public final native S range(int a, int b) /*-{
-		return this.range([ a, b ]);
-    }-*/;
-
-    // ========= Copy functions ===============
-
-    /**
-     * Returns an exact copy of this scale.
-     * <p>
-     * Changes to this scale will not affect the returned scale, and vice versa.
-     * 
-     * @return the copy
-     */
-    public native final S copy()/*-{
-		return this.copy();
-    }-*/;
-
-    // ========= Apply functions ===============
-
-    /**
-     * Given a value x in the input domain, returns the corresponding value in
-     * the output range.
-     * 
-     * @param d
-     *            the input value
-     * @return the output value
-     */
-    public native final Value apply(JavaScriptObject d)/*-{
-		return {
-			datum : this(d)
-		};
-    }-*/;
-
-    /**
-     * Given a value x in the input domain, returns the corresponding value in
-     * the output range.
-     * 
-     * @see #apply(JavaScriptObject)
-     * @param d
-     *            the input value
-     * @return the output value
-     */
-    public native final Value apply(double d)/*-{
-		return {
-			datum : this(d)
-		};
-    }-*/;
-
-    /**
-     * @see #apply(JavaScriptObject)
-     * @param d
-     *            the input value
-     * @return the output value
-     */
-    public native final Value apply(String d)/*-{
-		return {
-			datum : this(d)
-		};
-    }-*/;
-=======
 import com.github.gwtd3.api.JsArrays;
 import com.github.gwtd3.api.arrays.Array;
 import com.github.gwtd3.api.core.Value;
@@ -181,16 +40,16 @@
 	protected Scale() {
 	};
 
-	// ========= Domain functions ===============
+    // ========= Domain functions ===============
 
 	/**
 	 * Returns the scale's current input domain.
 	 * 
 	 * @return the scale current input domain
-	 */
-	public native final <T> Array<T> domain()/*-{
+     */
+    public native final <T> Array<T> domain()/*-{
 		return this.domain();
-	}-*/;
+    }-*/;
 
 	/**
 	 * Sets the scale's input domain to the specified array of numbers.
@@ -231,7 +90,7 @@
 	 */
 	public native final S domain(JavaScriptObject array) /*-{
 		return this.domain(array);
-	}-*/;
+    }-*/;
 
 	/**
 	 * Shortcut to {@link #domain(JavaScriptObject)} for 2 numbers.
@@ -243,9 +102,9 @@
 	 *            the last bound of the domain
 	 * @return this scale instance for chaining
 	 */
-	public native final S domain(double a, double b) /*-{
+    public native final S domain(double a, double b) /*-{
 		return this.domain([ a, b ]);
-	}-*/;
+    }-*/;
 
 	/**
 	 * Shortcut to {@link #domain(JavaScriptObject)} for 2 number-coercable strings,
@@ -258,48 +117,48 @@
 	 *            the last bound of the domain
 	 * @return this scale instance for chaining
 	 */
-	public native final S domain(String a, String b) /*-{
+    public native final S domain(String a, String b) /*-{
 		return this.domain([ a, b ]);
-	}-*/;
-
-	/**
+    }-*/;
+
+    /**
 	 * Shortcut to {@link #domain(JavaScriptObject)} for an array of double.
-	 * <p>
-	 * 
+     * <p>
+     * 
 	 * @param numbers
 	 *            an array of numbers
 	 * @return this scale instance for chaining
-	 */
+     */
 	public final S domain(final double... numbers) {
 		return this.domain(JsArrayUtils.readOnlyJsArray(numbers));
 	}
 
-	// ========= Range functions ===============
-
-	/**
-	 * Returns the scale's current output range.
-	 * 
-	 * @return the range
-	 */
-	public native final <T> Array<T> range()/*-{
+    // ========= Range functions ===============
+
+    /**
+     * Returns the scale's current output range.
+	 * 
+     * @return the range
+     */
+    public native final <T> Array<T> range()/*-{
 		return this.range();
-	}-*/;
-
-	/**
-	 * Set the scale's output range.
-	 * <p>
+    }-*/;
+
+    /**
+     * Set the scale's output range.
+     * <p>
 	 * Sets the scale's output range to the specified array of values. The array must contain two or more values, to match the cardinality of the input domain. The elements in the
 	 * given array need not be numbers; any value that is supported by the underlying interpolator will work. However, numeric ranges are required for the invert operator.
-	 * 
-	 * @param values
-	 *            the array of values.
+     * 
+     * @param values
+     *            the array of values.
 	 * @return the current scale for chaining
-	 */
-	public final native S range(JavaScriptObject values) /*-{
+     */
+    public final native S range(JavaScriptObject values) /*-{
 		return this.range(values);
-	}-*/;
-
-	/**
+    }-*/;
+
+    /**
 	 * See {@link #range(JavaScriptObject)}.
 	 * 
 	 * @param numbers
@@ -311,68 +170,67 @@
 
 	/**
 	 * See {@link #range(JavaScriptObject)}.
-	 * 
+     * 
 	 * @param numbers
 	 * @return the current scale for chaining
-	 */
+     */
 	public final S range(final String... numbers) {
 		return this.range(JsArrays.asJsArray(numbers));
 	}
 
-	// ========= Copy functions ===============
-
-	/**
-	 * Returns an exact copy of this scale.
-	 * <p>
-	 * Changes to this scale will not affect the returned scale, and vice versa.
-	 * 
-	 * @return the copy
-	 */
-	public native final S copy()/*-{
+    // ========= Copy functions ===============
+
+    /**
+     * Returns an exact copy of this scale.
+     * <p>
+     * Changes to this scale will not affect the returned scale, and vice versa.
+     * 
+     * @return the copy
+     */
+    public native final S copy()/*-{
 		return this.copy();
-	}-*/;
-
-	// ========= Apply functions ===============
-
-	/**
-	 * Given a value x in the input domain, returns the corresponding value in
-	 * the output range.
-	 * 
-	 * @param d
-	 *            the input value
-	 * @return the output value
-	 */
-	public native final Value apply(JavaScriptObject d)/*-{
+    }-*/;
+
+    // ========= Apply functions ===============
+
+    /**
+     * Given a value x in the input domain, returns the corresponding value in
+     * the output range.
+     * 
+     * @param d
+     *            the input value
+     * @return the output value
+     */
+    public native final Value apply(JavaScriptObject d)/*-{
 		return {
 			datum : this(d)
 		};
-	}-*/;
-
-	/**
-	 * Given a value x in the input domain, returns the corresponding value in
-	 * the output range.
-	 * 
-	 * @see #apply(JavaScriptObject)
-	 * @param d
-	 *            the input value
-	 * @return the output value
-	 */
-	public native final Value apply(double d)/*-{
+    }-*/;
+
+    /**
+     * Given a value x in the input domain, returns the corresponding value in
+     * the output range.
+     * 
+     * @see #apply(JavaScriptObject)
+     * @param d
+     *            the input value
+     * @return the output value
+     */
+    public native final Value apply(double d)/*-{
 		return {
 			datum : this(d)
 		};
-	}-*/;
-
-	/**
-	 * @see #apply(JavaScriptObject)
-	 * @param d
-	 *            the input value
-	 * @return the output value
-	 */
-	public native final Value apply(String d)/*-{
+    }-*/;
+
+    /**
+     * @see #apply(JavaScriptObject)
+     * @param d
+     *            the input value
+     * @return the output value
+     */
+    public native final Value apply(String d)/*-{
 		return {
 			datum : this(d)
 		};
-	}-*/;
->>>>>>> c1b4fd63
+    }-*/;
 }