--- conflicted
+++ resolved
@@ -43,9 +43,8 @@
  * Usage:
  * 
  * <pre>
- * {@code
- * 	
- * 
+ * {
+ * 	&#064;code
  * 	Zoom zoom = D3.behavior.zoom().on(ZoomEventType.Zoom, new MyZoomListener());
  * 	mySelection.call(zoom);
  * 
@@ -72,11 +71,7 @@
 		 * type from the zoom behavior. Currently, only the "zoom" event is
 		 * supported.
 		 */
-<<<<<<< HEAD
-		ZOOM
-=======
 		ZOOM;
->>>>>>> 7b0631a9
 	}
 
 	/**
