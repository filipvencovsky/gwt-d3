/**
 * Copyright (c) 2013, Anthony Schiochet and Eric Citaire
 * All rights reserved.
 *
 * Redistribution and use in source and binary forms, with or without
 * modification, are permitted provided that the following conditions are met:
 *
 * * Redistributions of source code must retain the above copyright notice, this
 *   list of conditions and the following disclaimer.
 *
 * * Redistributions in binary form must reproduce the above copyright notice,
 *   this list of conditions and the following disclaimer in the documentation
 *   and/or other materials provided with the distribution.
 *
 * * The names Anthony Schiochet and Eric Citaire may not be used to endorse or promote products
 *   derived from this software without specific prior written permission.
 *
 * THIS SOFTWARE IS PROVIDED BY THE COPYRIGHT HOLDERS AND CONTRIBUTORS "AS IS"
 * AND ANY EXPRESS OR IMPLIED WARRANTIES, INCLUDING, BUT NOT LIMITED TO, THE
 * IMPLIED WARRANTIES OF MERCHANTABILITY AND FITNESS FOR A PARTICULAR PURPOSE ARE
 * DISCLAIMED. IN NO EVENT SHALL MICHAEL BOSTOCK BE LIABLE FOR ANY DIRECT,
 * INDIRECT, INCIDENTAL, SPECIAL, EXEMPLARY, OR CONSEQUENTIAL DAMAGES (INCLUDING,
 * BUT NOT LIMITED TO, PROCUREMENT OF SUBSTITUTE GOODS OR SERVICES; LOSS OF USE,
 * DATA, OR PROFITS; OR BUSINESS INTERRUPTION) HOWEVER CAUSED AND ON ANY THEORY
 * OF LIABILITY, WHETHER IN CONTRACT, STRICT LIABILITY, OR TORT (INCLUDING
 * NEGLIGENCE OR OTHERWISE) ARISING IN ANY WAY OUT OF THE USE OF THIS SOFTWARE,
 * EVEN IF ADVISED OF THE POSSIBILITY OF SUCH DAMAGE.
 */
package com.github.gwtd3.demo.client.pageobjects;

/**
 * A clickable element that when clicked, reveal a part of the application.
 * 
 * @author <a href="mailto:schiochetanthoni@gmail.com">Anthony Schiochet</a>
 * 
 * @param <S>
 *            the part this button reveals.
 * @param <P>
 *            the parent of this {@link PageObject}
 */
public abstract class NavigationButton<S, P extends PageObject<?>> extends ElementPageObject<P> {
	/**
	 * Create the button using the given parent and the button id of the element
	 * in the parent.
	 * 
	 * @param parent
	 * @param buttonId
	 */
<<<<<<< HEAD
	public NavigationButton(P parent, String buttonId) {
		super(parent, parent.findClickableById(buttonId, 1));
=======
	public NavigationButton(final P parent, final String buttonId) {
		super(parent, parent.findClickableById(buttonId, 18));
>>>>>>> c1b4fd63
	}

	/**
	 * Click the element and reveal it.
	 * 
	 * @return
	 */
	public S click() {
		clickOnElement();
		return navigateToPageObject();
	}

	/**
	 * Create the part of the application that is revealed when the button is
	 * clicked.
	 * 
	 * @return the part of the application
	 */
	protected abstract S navigateToPageObject();

}<|MERGE_RESOLUTION|>--- conflicted
+++ resolved
@@ -46,13 +46,8 @@
 	 * @param parent
 	 * @param buttonId
 	 */
-<<<<<<< HEAD
-	public NavigationButton(P parent, String buttonId) {
-		super(parent, parent.findClickableById(buttonId, 1));
-=======
 	public NavigationButton(final P parent, final String buttonId) {
 		super(parent, parent.findClickableById(buttonId, 18));
->>>>>>> c1b4fd63
 	}
 
 	/**
