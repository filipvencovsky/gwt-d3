--- conflicted
+++ resolved
@@ -81,15 +81,10 @@
 
     @After
     public void tearDown() throws Exception {
-<<<<<<< HEAD
+        if (driver != null) {
         driver.quit();
         driver = null;
-=======
-        if (driver != null) {
-            driver.quit();
-            driver = null;
-        }
->>>>>>> c1b4fd63
+    }
     }
 
     protected ColorAssert assertThat(final Color color) {
