--- conflicted
+++ resolved
@@ -30,24 +30,16 @@
 -->
 <!DOCTYPE ui:UiBinder SYSTEM "http://dl.google.com/gwt/DTD/xhtml.ent">
 <ui:UiBinder xmlns:ui="urn:ui:com.google.gwt.uibinder"
-<<<<<<< HEAD
-	xmlns:g="urn:import:com.google.gwt.user.client.ui">
-=======
 	xmlns:g="urn:import:com.google.gwt.user.client.ui" xmlns:b="urn:import:com.github.gwtbootstrap.client.ui">
->>>>>>> c1b4fd63
 	<ui:style>
 		/* Add CSS here. See the GWT docs on UI Binder for more details */
 		.container {
 		}
 		.toolbar {
 		}
-<<<<<<< HEAD
-		.testCaseContainer {
-=======
 		.testCaseContainer > *{
 			margin-right: 5px;
 			margin-bottom: 5px;
->>>>>>> c1b4fd63
 		}
 		.leftPanel{
 		}
@@ -59,14 +51,6 @@
 		<g:FlowPanel ui:field="container" width="100%" height="100%">
 			<g:HeaderPanel ui:field="leftPanel" width="50%" height="900px" addStyleNames="{style.inline}">
 				<g:FlowPanel ui:field="toolbar" width="100%" height="50px">
-<<<<<<< HEAD
-					<g:Button ui:field="runButton" addStyleNames="{style.inline}">Run</g:Button>
-					<g:Button ui:field="stopButton" addStyleNames="{style.inline}">Stop</g:Button>
-				</g:FlowPanel>
-				<g:FlowPanel ui:field="testCaseContainer"   width="100%"/>
-			</g:HeaderPanel>
-			<g:AbsolutePanel ui:field="sandbox" width="50%" height="900px" addStyleNames="{style.inline}"/>
-=======
 					<b:Button ui:field="runButton" addStyleNames="{style.inline}" type="PRIMARY">Run</b:Button>
 					<b:Button ui:field="stopButton" addStyleNames="{style.inline}" type="INVERSE" enabled="false">Stop</b:Button>
 				</g:FlowPanel>
@@ -74,7 +58,6 @@
 				<b:TextArea ui:field="consoleField" visible="true" visibleLines="16" width="100%">Run the tests suite and click a test case to see the results</b:TextArea>
 			</g:HeaderPanel>
 			<g:AbsolutePanel ui:field="sandbox" width="20px" height="20px" addStyleNames="{style.inline}"/>
->>>>>>> c1b4fd63
 		</g:FlowPanel>
 	</g:HTMLPanel>
 </ui:UiBinder> 