/**
 * Copyright (c) 2013, Anthony Schiochet and Eric Citaire
 * All rights reserved.
 *
 * Redistribution and use in source and binary forms, with or without
 * modification, are permitted provided that the following conditions are met:
 *
 * * Redistributions of source code must retain the above copyright notice, this
 *   list of conditions and the following disclaimer.
 *
 * * Redistributions in binary form must reproduce the above copyright notice,
 *   this list of conditions and the following disclaimer in the documentation
 *   and/or other materials provided with the distribution.
 *
 * * The names Anthony Schiochet and Eric Citaire may not be used to endorse or promote products
 *   derived from this software without specific prior written permission.
 *
 * THIS SOFTWARE IS PROVIDED BY THE COPYRIGHT HOLDERS AND CONTRIBUTORS "AS IS"
 * AND ANY EXPRESS OR IMPLIED WARRANTIES, INCLUDING, BUT NOT LIMITED TO, THE
 * IMPLIED WARRANTIES OF MERCHANTABILITY AND FITNESS FOR A PARTICULAR PURPOSE ARE
 * DISCLAIMED. IN NO EVENT SHALL MICHAEL BOSTOCK BE LIABLE FOR ANY DIRECT,
 * INDIRECT, INCIDENTAL, SPECIAL, EXEMPLARY, OR CONSEQUENTIAL DAMAGES (INCLUDING,
 * BUT NOT LIMITED TO, PROCUREMENT OF SUBSTITUTE GOODS OR SERVICES; LOSS OF USE,
 * DATA, OR PROFITS; OR BUSINESS INTERRUPTION) HOWEVER CAUSED AND ON ANY THEORY
 * OF LIABILITY, WHETHER IN CONTRACT, STRICT LIABILITY, OR TORT (INCLUDING
 * NEGLIGENCE OR OTHERWISE) ARISING IN ANY WAY OUT OF THE USE OF THIS SOFTWARE,
 * EVEN IF ADVISED OF THE POSSIBILITY OF SUCH DAMAGE.
 */
package com.github.gwtd3.demo.client.testcases.selection;

import java.util.Arrays;
<<<<<<< HEAD
import java.util.List;

import com.github.gwtd3.api.JsArrays;
import com.github.gwtd3.api.arrays.Array;
import com.github.gwtd3.api.core.Datum;
import com.github.gwtd3.api.core.Selection;
import com.github.gwtd3.api.core.UpdateSelection;
import com.github.gwtd3.api.core.Value;
import com.github.gwtd3.api.functions.DatumFunction;
import com.github.gwtd3.api.functions.NestedDatumFunction;
import com.google.gwt.dom.client.Element;
import com.google.gwt.user.client.ui.ComplexPanel;
import com.google.gwt.user.client.ui.HTMLPanel;
=======

import com.github.gwtd3.api.D3;
import com.github.gwtd3.api.JsArrays;
import com.github.gwtd3.api.arrays.Array;
import com.github.gwtd3.api.core.Selection;
import com.github.gwtd3.api.core.Value;
import com.github.gwtd3.api.functions.DatumFunction;
import com.github.gwtd3.api.functions.KeyFunction;
import com.google.gwt.core.client.JavaScriptObject;
import com.google.gwt.core.client.JsArrayUtils;
import com.google.gwt.dom.client.Element;
import com.google.gwt.user.client.ui.ComplexPanel;
>>>>>>> c1b4fd63

public class TestSelectionData extends AbstractSelectionTest {

	@Override
<<<<<<< HEAD
	public void doTest(ComplexPanel sandbox) {

		// testNestedSelection();
	}

	private void testNestedSelection() {
		HTMLPanel panel = new HTMLPanel("") {
			@Override
			public String toString() {
				return getElement().getInnerHTML();
			}
		};
		Selection firstLevel = givenASimpleSelection(new HTMLPanel(""));
		final List<String> list = Arrays.asList("A", "B", "C");
		// given a multi level selection
		// say:
		// an array
		Array<String> firstLevelData = JsArrays.asJsArray(list);
		Selection secondLevelDiv = firstLevel.selectAll("div").data(firstLevelData).enter().append("div").text(new DatumFunction<String>() {
			@Override
			public String apply(Element context, Datum d, int index) {
				return d.asString();
			}
		});
		System.out.println(panel.toString());
		System.out.println("creating second level divs");
		// second level must be joined with a data function
		UpdateSelection secondLevel = secondLevelDiv.data(new NestedDatumFunction<Array<String>>() {
			@Override
			public Array<String> apply(Element context, Value datum, int index, int rowIndex, int squareIndex) {
				System.out.println(context + " " + datum.asString() + " " + index + " " + rowIndex + " " + squareIndex);
				return JsArrays.asJsArray(Arrays.asList("J", "K", "L"));
			}
		});
		System.out.println(panel.toString());
		// at this moment,
		// we have a root div,
		// containing 3 divs A B and C,
		// each of them being joined to a data list of J K L
		System.out.println("creating thirs level divs");
		Selection thirdLevelDiv = secondLevel.enter().append("div").text(new DatumFunction<String>() {
			@Override
			public String apply(Element context, Datum d, int index) {
				return d.asString();
			}
		});
		System.out.println(panel.toString());

		System.out.println("mapping 3rd level divs to leaf data values");
		thirdLevelDiv.data(new NestedDatumFunction<String>() {
			@Override
			public String apply(Element context, Value datum, int index, int rowIndex, int squareIndex) {
				System.out.println(context + " " + datum.asString() + " " + index + " " + rowIndex + " " + squareIndex);
				return datum.asString();
			}
		});
		System.out.println(panel.toString());
		thirdLevelDiv.attr("name", new DatumFunction<String>() {
			@Override
			public String apply(Element context, Datum d, int index) {
				return d.asString();
			}
		});
		System.out.println(panel.toString());
=======
	public void doTest(final ComplexPanel sandbox) {
		testSelectionDataGetter();
		testSelectionDataSetterArray();
		testSelectionDataSetterFunctionReturningJSO();
		testSelectionDataSetterArrayWithKeyFunction();

		testNestedSelection();
	}

	private final int[][] MATRIX = new int[][] {
			{ 11975, 5871, 8916, 2868 },
			{ 1951, 10048, 2060, 6171 },
			{ 8010, 16145, 8090, 8045 },
			{ 1013, 990, 940, 6907 }
	};

	protected Selection givenASimpleSelection() {
		clearSandbox();
		return D3.select(sandbox).append("table").selectAll("tr")
				.data(MATRIX[0])
				.enter().append("tr");
	}

	/**
	 * Create a nested selection of td elements grouped
	 * by tr elements inside a root table element.
	 * <p>
	 * The td elements are joined with the MATRIX.
	 * 
	 * @return the selection
	 */
	protected Selection givenANestedSelection() {
		clearSandbox();
		Selection tr = D3.select(sandbox).append("table").selectAll("tr")
				.data(MATRIX)
				.enter().append("tr");

		Selection td =
				tr.selectAll("td")
						.data(new DatumFunction<JavaScriptObject>() {
							@Override
							public JavaScriptObject apply(final Element context, final Value d, final int index) {
								int[] as = d.as();
								return JsArrayUtils.readOnlyJsArray(as);
							}
						})
						.enter().append("td")
						.text(new DatumFunction<String>() {
							@Override
							public String apply(final Element context, final Value d, final int index) {
								return d.asString();
							}
						});
		return td;
	}

	/**
	 * 
	 */
	private void testSelectionDataSetterFunctionReturningJSO() {
		Selection selection = givenTrElementsInATable(3);

		selection.data(new DatumFunction<JavaScriptObject>() {
			@Override
			public JavaScriptObject apply(final Element context, final Value d, final int index) {
				System.out.println("testSelectionDataSetterFunctionReturningPrimitiveArray " + index);
				return JsArrays.asJsArray("0", "1", "2");
			}
		});

		assertDataPropertyEqualsTo("0", selection, 0);
		assertDataPropertyEqualsTo("1", selection, 1);
		assertDataPropertyEqualsTo("2", selection, 2);

	}

	protected Selection givenTrElementsInATable(final int numberOfTRToCreate) {
		clearSandbox();
		Selection table = D3.select(sandbox).append("table");
		for (int i = 0; i < numberOfTRToCreate; i++) {
			table.append("tr");
		}
		Selection selection = table.selectAll("tr");
		assertEquals(numberOfTRToCreate, selection.size());
		return selection;

	}

	/**
	 * 
	 */
	private void testSelectionDataSetterArray() {
		Selection selection = givenTrElementsInATable(3);
		// bytes
		selection.data(new byte[] { 60, 5, 100 });
		assertDataPropertyEqualsTo(60, selection, 0);
		assertDataPropertyEqualsTo(5, selection, 1);
		assertDataPropertyEqualsTo(100, selection, 2);
		// double
		selection.data(new double[] { 61.0, 6.0, 101.0 });
		assertDataPropertyEqualsTo(61, selection, 0);
		assertDataPropertyEqualsTo(6, selection, 1);
		assertDataPropertyEqualsTo(101, selection, 2);

		// float
		selection.data(new float[] { 62.0f, 7.0f, 102.0f });
		assertDataPropertyEqualsTo(62, selection, 0);
		assertDataPropertyEqualsTo(7, selection, 1);
		assertDataPropertyEqualsTo(102, selection, 2);

		// int
		selection.data(new int[] { 63, 8, 103 });
		assertDataPropertyEqualsTo(63, selection, 0);
		assertDataPropertyEqualsTo(8, selection, 1);
		assertDataPropertyEqualsTo(103, selection, 2);

		// long
		selection.data(new long[] { 64l, 9l, 104l });
		assertDataPropertyEqualsTo(64, selection, 0);
		assertDataPropertyEqualsTo(9, selection, 1);
		assertDataPropertyEqualsTo(104, selection, 2);

		// short
		selection.data(new short[] { 65, 10, 105 });
		assertDataPropertyEqualsTo(65, selection, 0);
		assertDataPropertyEqualsTo(10, selection, 1);
		assertDataPropertyEqualsTo(105, selection, 2);

		// short
		selection.data(new short[] { 66, 11, 106 });
		assertDataPropertyEqualsTo(66, selection, 0);
		assertDataPropertyEqualsTo(11, selection, 1);
		assertDataPropertyEqualsTo(106, selection, 2);

		// Object
		selection.data(new Object[] { "67", "12", "107" });
		assertDataPropertyEqualsTo("67", selection, 0);
		assertDataPropertyEqualsTo("12", selection, 1);
		assertDataPropertyEqualsTo("107", selection, 2);

		// JSO
		selection.data(JsArrays.asJsArray('b', 'z', 'g'));
		assertDataPropertyEqualsTo('b', selection, 0);
		assertDataPropertyEqualsTo('z', selection, 1);
		assertDataPropertyEqualsTo('g', selection, 2);

		// List<?>
		selection.data(Arrays.asList(68, 13, 108));
		assertDataPropertyEqualsTo(68, selection, 0);
		assertDataPropertyEqualsTo(13, selection, 1);
		assertDataPropertyEqualsTo(108, selection, 2);
	}

	private void testSelectionDataSetterArrayWithKeyFunction() {
		Selection selection = givenTrElementsInATable(3);
		selection.data(new byte[] { 60, 5, 100 });
		KeyFunction<Integer> func = new KeyFunction<Integer>() {
			@Override
			public Integer map(final Element context, final Array<?> newDataArray, final Value datum, final int index) {
				return datum.asInt();
			}
		};

		// bytes
		selection.data(new byte[] { 60, 5, 100 }, func);
		assertDataPropertyEqualsTo(60, selection, 0);
		assertDataPropertyEqualsTo(5, selection, 1);
		assertDataPropertyEqualsTo(100, selection, 2);
		// double
		selection.data(new double[] { 5.0, 60.0, 100.0 }, func);
		assertDataPropertyEqualsTo(60, selection, 0);
		assertDataPropertyEqualsTo(5, selection, 1);
		assertDataPropertyEqualsTo(100, selection, 2);

		// float
		selection.data(new float[] { 5.0f, 60.0f, 100.0f }, func);
		assertDataPropertyEqualsTo(60, selection, 0);
		assertDataPropertyEqualsTo(5, selection, 1);
		assertDataPropertyEqualsTo(100, selection, 2);

		// int
		selection.data(new int[] { 60, 5, 100 }, func);
		assertDataPropertyEqualsTo(60, selection, 0);
		assertDataPropertyEqualsTo(5, selection, 1);
		assertDataPropertyEqualsTo(100, selection, 2);

		// long
		selection.data(new long[] { 60l, 5l, 100l }, func);
		assertDataPropertyEqualsTo(60, selection, 0);
		assertDataPropertyEqualsTo(5, selection, 1);
		assertDataPropertyEqualsTo(100, selection, 2);

		// short
		selection.data(new short[] { 60, 5, 100 }, func);
		assertDataPropertyEqualsTo(60, selection, 0);
		assertDataPropertyEqualsTo(5, selection, 1);
		assertDataPropertyEqualsTo(100, selection, 2);

		// short
		selection.data(new short[] { 60, 5, 100 }, func);
		assertDataPropertyEqualsTo(60, selection, 0);
		assertDataPropertyEqualsTo(5, selection, 1);
		assertDataPropertyEqualsTo(100, selection, 2);

		// Object
		selection.data(new Object[] { "67", "12", "107" });
		selection.data(new Object[] { "67", "12", "107" }, func);
		assertDataPropertyEqualsTo("67", selection, 0);
		assertDataPropertyEqualsTo("12", selection, 1);
		assertDataPropertyEqualsTo("107", selection, 2);

		// JSO
		selection.data(JsArrays.asJsArray('b', 'z', 'g'));
		selection.data(JsArrays.asJsArray('b', 'z', 'g'), func);
		assertDataPropertyEqualsTo('b', selection, 0);
		assertDataPropertyEqualsTo('z', selection, 1);
		assertDataPropertyEqualsTo('g', selection, 2);

		// List<?>
		selection.data(Arrays.asList(67, 13, 108));
		selection.data(Arrays.asList(67, 13, 108), func);
		assertDataPropertyEqualsTo(67, selection, 0);
		assertDataPropertyEqualsTo(13, selection, 1);
		assertDataPropertyEqualsTo(108, selection, 2);
	}

	protected void assertDataPropertyEqualsTo(final int expectedData, final Selection selection, final int elementIndex) {
		Array<Array<Element>> array = selection.asElementArray();
		assertEquals(expectedData, array.get(0).get(elementIndex).getPropertyInt(Selection.DATA_PROPERTY));

	}

	protected void assertDataPropertyEqualsTo(final String expectedData, final Selection selection, final int elementIndex) {
		Array<Array<Element>> array = selection.asElementArray();
		assertEquals(expectedData, array.get(0).get(elementIndex).getPropertyString(Selection.DATA_PROPERTY));
	}

	/**
	 * 
	 */
	private void testSelectionDataGetter() {
		// given a 2-dim selection
		Selection selection = givenANestedSelection();
		Array<Integer> data = selection.data();
		assertEquals(MATRIX[0][0], (int) data.getNumber(0));
		assertEquals(MATRIX[0][1], (int) data.getNumber(1));
		// with a single group selection
		selection = givenASimpleSelection();
		data = selection.data();
		assertEquals(MATRIX[0][0], (int) data.getNumber(0));
		assertEquals(MATRIX[0][1], (int) data.getNumber(1));

	}

	private void testNestedSelection() {
		clearSandbox();
		Selection tr = D3.select(sandbox).append("table").selectAll("tr")
				.data(MATRIX)
				.enter().append("tr");

		// mapping second level
		System.out.println("creating second level divs");
		Selection td =
				tr.selectAll("td")
						.data(new DatumFunction<Array<?>>() {
							/*
							 * (non-Javadoc)
							 * 
							 * @see com.github.gwtd3.api.functions.DatumFunction#apply(com.google.gwt.dom.client.Element, com.github.gwtd3.api.core.Datum, int)
							 */
							@Override
							public Array<?> apply(final Element context, final Value d, final int index) {
								System.out.println(context + " " + d.asString() + " " + index);
								int[] as = d.as();
								System.out.println(as);
								return JsArrayUtils.readOnlyJsArray(as).cast();
								// return JsArrays.asJsArray(Arrays.asList("J", "K", "L"));
							}
						})
						.enter().append("td")
						.text(new DatumFunction<String>() {
							@Override
							public String apply(final Element context, final Value d, final int index) {
								return d.asString();
							}
						});

>>>>>>> c1b4fd63
	}
}<|MERGE_RESOLUTION|>--- conflicted
+++ resolved
@@ -29,21 +29,6 @@
 package com.github.gwtd3.demo.client.testcases.selection;
 
 import java.util.Arrays;
-<<<<<<< HEAD
-import java.util.List;
-
-import com.github.gwtd3.api.JsArrays;
-import com.github.gwtd3.api.arrays.Array;
-import com.github.gwtd3.api.core.Datum;
-import com.github.gwtd3.api.core.Selection;
-import com.github.gwtd3.api.core.UpdateSelection;
-import com.github.gwtd3.api.core.Value;
-import com.github.gwtd3.api.functions.DatumFunction;
-import com.github.gwtd3.api.functions.NestedDatumFunction;
-import com.google.gwt.dom.client.Element;
-import com.google.gwt.user.client.ui.ComplexPanel;
-import com.google.gwt.user.client.ui.HTMLPanel;
-=======
 
 import com.github.gwtd3.api.D3;
 import com.github.gwtd3.api.JsArrays;
@@ -56,77 +41,10 @@
 import com.google.gwt.core.client.JsArrayUtils;
 import com.google.gwt.dom.client.Element;
 import com.google.gwt.user.client.ui.ComplexPanel;
->>>>>>> c1b4fd63
 
 public class TestSelectionData extends AbstractSelectionTest {
 
 	@Override
-<<<<<<< HEAD
-	public void doTest(ComplexPanel sandbox) {
-
-		// testNestedSelection();
-	}
-
-	private void testNestedSelection() {
-		HTMLPanel panel = new HTMLPanel("") {
-			@Override
-			public String toString() {
-				return getElement().getInnerHTML();
-			}
-		};
-		Selection firstLevel = givenASimpleSelection(new HTMLPanel(""));
-		final List<String> list = Arrays.asList("A", "B", "C");
-		// given a multi level selection
-		// say:
-		// an array
-		Array<String> firstLevelData = JsArrays.asJsArray(list);
-		Selection secondLevelDiv = firstLevel.selectAll("div").data(firstLevelData).enter().append("div").text(new DatumFunction<String>() {
-			@Override
-			public String apply(Element context, Datum d, int index) {
-				return d.asString();
-			}
-		});
-		System.out.println(panel.toString());
-		System.out.println("creating second level divs");
-		// second level must be joined with a data function
-		UpdateSelection secondLevel = secondLevelDiv.data(new NestedDatumFunction<Array<String>>() {
-			@Override
-			public Array<String> apply(Element context, Value datum, int index, int rowIndex, int squareIndex) {
-				System.out.println(context + " " + datum.asString() + " " + index + " " + rowIndex + " " + squareIndex);
-				return JsArrays.asJsArray(Arrays.asList("J", "K", "L"));
-			}
-		});
-		System.out.println(panel.toString());
-		// at this moment,
-		// we have a root div,
-		// containing 3 divs A B and C,
-		// each of them being joined to a data list of J K L
-		System.out.println("creating thirs level divs");
-		Selection thirdLevelDiv = secondLevel.enter().append("div").text(new DatumFunction<String>() {
-			@Override
-			public String apply(Element context, Datum d, int index) {
-				return d.asString();
-			}
-		});
-		System.out.println(panel.toString());
-
-		System.out.println("mapping 3rd level divs to leaf data values");
-		thirdLevelDiv.data(new NestedDatumFunction<String>() {
-			@Override
-			public String apply(Element context, Value datum, int index, int rowIndex, int squareIndex) {
-				System.out.println(context + " " + datum.asString() + " " + index + " " + rowIndex + " " + squareIndex);
-				return datum.asString();
-			}
-		});
-		System.out.println(panel.toString());
-		thirdLevelDiv.attr("name", new DatumFunction<String>() {
-			@Override
-			public String apply(Element context, Datum d, int index) {
-				return d.asString();
-			}
-		});
-		System.out.println(panel.toString());
-=======
 	public void doTest(final ComplexPanel sandbox) {
 		testSelectionDataGetter();
 		testSelectionDataSetterArray();
@@ -167,19 +85,19 @@
 		Selection td =
 				tr.selectAll("td")
 						.data(new DatumFunction<JavaScriptObject>() {
-							@Override
+			@Override
 							public JavaScriptObject apply(final Element context, final Value d, final int index) {
 								int[] as = d.as();
 								return JsArrayUtils.readOnlyJsArray(as);
-							}
+			}
 						})
 						.enter().append("td")
 						.text(new DatumFunction<String>() {
-							@Override
+			@Override
 							public String apply(final Element context, final Value d, final int index) {
-								return d.asString();
-							}
-						});
+				return d.asString();
+			}
+		});
 		return td;
 	}
 
@@ -379,7 +297,7 @@
 		assertEquals(MATRIX[0][0], (int) data.getNumber(0));
 		assertEquals(MATRIX[0][1], (int) data.getNumber(1));
 
-	}
+			}
 
 	private void testNestedSelection() {
 		clearSandbox();
@@ -397,23 +315,22 @@
 							 * 
 							 * @see com.github.gwtd3.api.functions.DatumFunction#apply(com.google.gwt.dom.client.Element, com.github.gwtd3.api.core.Datum, int)
 							 */
-							@Override
+			@Override
 							public Array<?> apply(final Element context, final Value d, final int index) {
 								System.out.println(context + " " + d.asString() + " " + index);
 								int[] as = d.as();
 								System.out.println(as);
 								return JsArrayUtils.readOnlyJsArray(as).cast();
 								// return JsArrays.asJsArray(Arrays.asList("J", "K", "L"));
-							}
+			}
 						})
 						.enter().append("td")
 						.text(new DatumFunction<String>() {
-							@Override
+			@Override
 							public String apply(final Element context, final Value d, final int index) {
-								return d.asString();
-							}
-						});
-
->>>>>>> c1b4fd63
+				return d.asString();
+			}
+		});
+
 	}
 }