--- conflicted
+++ resolved
@@ -41,12 +41,7 @@
 import com.github.gwtd3.demo.client.democases.StupidExample;
 import com.github.gwtd3.demo.client.democases.StupidExample2;
 import com.github.gwtd3.demo.client.democases.behaviors.DragMultiples;
-<<<<<<< HEAD
-=======
 import com.github.gwtd3.demo.client.democases.behaviors.ZoomDemo;
-import com.github.gwtd3.demo.client.democases.charts.AxisDemo;
-import com.github.gwtd3.demo.client.democases.charts.LineChartDemo;
->>>>>>> df6408f7
 import com.github.gwtd3.demo.client.test.ui.TestRunner;
 import com.github.gwtd3.demo.client.test.ui.TestSessionContainer;
 import com.github.gwtd3.demo.client.testcases.D3TestSuite;
@@ -71,7 +66,6 @@
  */
 public class D3Demo implements EntryPoint {
 
-<<<<<<< HEAD
 	public static final String DEMO_CONTAINER_ID = "demoContainer";
 	private ComplexPanel demoContainer;
 	private DemoCase currentDemo;
@@ -94,26 +88,39 @@
 		DockLayoutPanel container = new DockLayoutPanel(Unit.PX);
 		container.setSize("100%", "100%");
 
-		container.addNorth(new Label("GWT-D3 : A thin GWT wrapper around D3.", false), 20);
-		container.addNorth(new Label("D3 API version: " + D3.version(), false), 20);
+		container.addNorth(new Label("GWT-D3 : A thin GWT wrapper around D3.",
+				false), 20);
+		container.addNorth(new Label("D3 API version: " + D3.version(), false),
+				20);
 
 		FlowPanel p = new FlowPanel();
 		ComplexPanel buttonContainer = new VerticalPanel();
 		buttonContainer.add(new TestButton());
-		//buttonContainer.add(new DemoButton("Arc", ArcDemo.factory()));
-		buttonContainer.add(new DemoButton("Stupid example", StupidExample.factory()));
-		buttonContainer.add(new DemoButton("Stupid example 2", StupidExample2.factory()));
-		buttonContainer.add(new DemoButton("General Update Pattern I", GeneralUpdatePattern1.factory()));
-		buttonContainer.add(new DemoButton("General Update Pattern II", GeneralUpdatePattern2.factory()));
-		buttonContainer.add(new DemoButton("General Update Pattern III", GeneralUpdatePattern3.factory()));
+		// buttonContainer.add(new DemoButton("Arc", ArcDemo.factory()));
+		buttonContainer.add(new DemoButton("Stupid example", StupidExample
+				.factory()));
+		buttonContainer.add(new DemoButton("Stupid example 2", StupidExample2
+				.factory()));
+		buttonContainer.add(new DemoButton("General Update Pattern I",
+				GeneralUpdatePattern1.factory()));
+		buttonContainer.add(new DemoButton("General Update Pattern II",
+				GeneralUpdatePattern2.factory()));
+		buttonContainer.add(new DemoButton("General Update Pattern III",
+				GeneralUpdatePattern3.factory()));
 		buttonContainer.add(new DemoButton("Arc Tween", ArcTween.factory()));
-		buttonContainer.add(new DemoButton("Axis component", AxisComponent.factory()));
-		buttonContainer.add(new DemoButton("Focus and context", FocusAndContext.factory()));
+		buttonContainer.add(new DemoButton("Axis component", AxisComponent
+				.factory()));
+		buttonContainer.add(new DemoButton("Focus and context", FocusAndContext
+				.factory()));
 		buttonContainer.add(new DemoButton("Bar chart", BarChart.factory()));
-		buttonContainer.add(new DemoButton("Chord diagram", ChordDiagram.factory()));
-		buttonContainer.add(new DemoButton("Lorenz System", LorenzSystem.factory()));
-
-		buttonContainer.add(new DemoButton("Drag Multiples", DragMultiples.factory()));
+		buttonContainer.add(new DemoButton("Chord diagram", ChordDiagram
+				.factory()));
+		buttonContainer.add(new DemoButton("Lorenz System", LorenzSystem
+				.factory()));
+
+		buttonContainer.add(new DemoButton("Drag Multiples", DragMultiples
+				.factory()));
+		buttonContainer.add(new DemoButton("Zoom", ZoomDemo.factory()));
 
 		p.add(buttonContainer);
 		container.addWest(p, 200);
@@ -148,7 +155,9 @@
 		/*
 		 * (non-Javadoc)
 		 * 
-		 * @see com.google.gwt.event.dom.client.ClickHandler#onClick(com.google.gwt .event.dom.client.ClickEvent)
+		 * @see
+		 * com.google.gwt.event.dom.client.ClickHandler#onClick(com.google.gwt
+		 * .event.dom.client.ClickEvent)
 		 */
 		@Override
 		public void onClick(final ClickEvent event) {
@@ -191,141 +200,11 @@
 			currentDemo.stop();
 			demoContainer.remove(currentDemo);
 			currentDemo = null;
-		} else if ((testContainer != null) && testContainer.getParent().equals(demoContainer)) {
+		} else if ((testContainer != null)
+				&& testContainer.getParent().equals(demoContainer)) {
 			demoContainer.remove(testContainer);
 		}
 
 	}
-=======
-    public static final String DEMO_CONTAINER_ID = "demoContainer";
-    private ComplexPanel demoContainer;
-    private DemoCase currentDemo;
-    private TestSessionContainer testContainer;
-
-    /**
-     * This is the entry point method.
-     */
-    @Override
-    public void onModuleLoad() {
-        DebugInfo.setDebugIdPrefix("");
-        GWT.setUncaughtExceptionHandler(new UncaughtExceptionHandler() {
-            @Override
-            public void onUncaughtException(final Throwable e) {
-                GWT.log("Uncaught error", e);
-                Window.alert("Error. Go to see the logs");
-            }
-        });
-
-        DockLayoutPanel container = new DockLayoutPanel(Unit.PX);
-        container.setSize("100%", "100%");
-
-        container.addNorth(new Label("GWT-D3 : A thin GWT wrapper around D3.", false), 20);
-        container.addNorth(new Label("D3 API version: " + D3.version(), false), 20);
-
-        FlowPanel p = new FlowPanel();
-        ComplexPanel buttonContainer = new VerticalPanel();
-        buttonContainer.add(new TestButton());
-        buttonContainer.add(new DemoButton("Arc", ArcDemo.factory()));
-        buttonContainer.add(new DemoButton("Stupid example", StupidExample.factory()));
-        buttonContainer.add(new DemoButton("Stupid example 2", StupidExample2.factory()));
-        buttonContainer.add(new DemoButton("General Update Pattern I", GeneralUpdatePattern1.factory()));
-        buttonContainer.add(new DemoButton("General Update Pattern II", GeneralUpdatePattern2.factory()));
-        buttonContainer.add(new DemoButton("General Update Pattern III", GeneralUpdatePattern3.factory()));
-        buttonContainer.add(new DemoButton("Arc Tween", ArcTween.factory()));
-        buttonContainer.add(new DemoButton("Axis component", AxisComponent.factory()));
-        buttonContainer.add(new DemoButton("Focus and context", FocusAndContext.factory()));
-        buttonContainer.add(new DemoButton("Bar chart", BarChart.factory()));
-        buttonContainer.add(new DemoButton("Chord diagram", ChordDiagram.factory()));
-
-        buttonContainer.add(new DemoButton("Drag Multiples", DragMultiples.factory()));
-        buttonContainer.add(new DemoButton("Axis Demo", AxisDemo.factory()));
-
-        buttonContainer.add(new DemoButton("Line Chart", LineChartDemo.factory()));
-        
-        buttonContainer.add(new DemoButton("Zoom", ZoomDemo.factory()));
-        
-        p.add(buttonContainer);
-        container.addWest(p, 200);
-
-        demoContainer = new FlowPanel();
-        demoContainer.ensureDebugId(D3Demo.DEMO_CONTAINER_ID);
-        demoContainer.setSize("100%", "100%");
-        container.add(demoContainer);
-
-        RootLayoutPanel.get().add(container);
-
-        container.forceLayout();
-    }
-
-    public class DemoButton extends Button {
-
-        public DemoButton(final String title, final Factory demoClass) {
-            super(title, new DemoClickHandler(demoClass));
-            ensureDebugId(demoClass.id());
-        }
-
-    }
-
-    public class DemoClickHandler implements ClickHandler {
-        private final Factory demoClass;
-
-        public DemoClickHandler(final Factory demoClass) {
-            super();
-            this.demoClass = demoClass;
-        }
-
-        /*
-         * (non-Javadoc)
-         * 
-         * @see
-         * com.google.gwt.event.dom.client.ClickHandler#onClick(com.google.gwt
-         * .event.dom.client.ClickEvent)
-         */
-        @Override
-        public void onClick(final ClickEvent event) {
-            stopCurrentDemo();
-
-            DemoCase demo = demoClass.newInstance();
-            demoContainer.add(demo);
-            currentDemo = demo;
-            demo.start();
-        }
-
-    }
-
-    public class TestButton extends Button {
-        public static final String ID = "testSuiteButton";
-
-        public TestButton() {
-            super("Test Suite", new ClickHandler() {
-                private boolean firstTime = true;
-                private TestRunner runner;
-
-                @Override
-                public void onClick(final ClickEvent event) {
-                    stopCurrentDemo();
-                    if (firstTime) {
-                        testContainer = new TestSessionContainer();
-                        runner = new TestRunner(testContainer);
-                        runner.setTests(D3TestSuite.get().getTests());
-                        firstTime = false;
-                    }
-                    demoContainer.add(testContainer);
-                }
-            });
-            ensureDebugId(TestButton.ID);
-        }
-    }
-
-    private void stopCurrentDemo() {
-        if (currentDemo != null) {
-            currentDemo.stop();
-            demoContainer.remove(currentDemo);
-            currentDemo = null;
-        } else if ((testContainer != null) && testContainer.getParent().equals(demoContainer)) {
-            demoContainer.remove(testContainer);
-        }
-
-    }
->>>>>>> df6408f7
+
 }