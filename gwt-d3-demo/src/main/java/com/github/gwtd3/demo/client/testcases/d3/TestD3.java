/**
 * Copyright (c) 2013, Anthony Schiochet and Eric Citaire
 * All rights reserved.
 *
 * Redistribution and use in source and binary forms, with or without
 * modification, are permitted provided that the following conditions are met:
 *
 * * Redistributions of source code must retain the above copyright notice, this
 *   list of conditions and the following disclaimer.
 *
 * * Redistributions in binary form must reproduce the above copyright notice,
 *   this list of conditions and the following disclaimer in the documentation
 *   and/or other materials provided with the distribution.
 *
 * * The names Anthony Schiochet and Eric Citaire may not be used to endorse or promote products
 *   derived from this software without specific prior written permission.
 *
 * THIS SOFTWARE IS PROVIDED BY THE COPYRIGHT HOLDERS AND CONTRIBUTORS "AS IS"
 * AND ANY EXPRESS OR IMPLIED WARRANTIES, INCLUDING, BUT NOT LIMITED TO, THE
 * IMPLIED WARRANTIES OF MERCHANTABILITY AND FITNESS FOR A PARTICULAR PURPOSE ARE
 * DISCLAIMED. IN NO EVENT SHALL MICHAEL BOSTOCK BE LIABLE FOR ANY DIRECT,
 * INDIRECT, INCIDENTAL, SPECIAL, EXEMPLARY, OR CONSEQUENTIAL DAMAGES (INCLUDING,
 * BUT NOT LIMITED TO, PROCUREMENT OF SUBSTITUTE GOODS OR SERVICES; LOSS OF USE,
 * DATA, OR PROFITS; OR BUSINESS INTERRUPTION) HOWEVER CAUSED AND ON ANY THEORY
 * OF LIABILITY, WHETHER IN CONTRACT, STRICT LIABILITY, OR TORT (INCLUDING
 * NEGLIGENCE OR OTHERWISE) ARISING IN ANY WAY OUT OF THE USE OF THIS SOFTWARE,
 * EVEN IF ADVISED OF THE POSSIBILITY OF SUCH DAMAGE.
 */
/**
 * 
 */
package com.github.gwtd3.demo.client.testcases.d3;

import java.util.Arrays;
import java.util.List;

import com.github.gwtd3.api.D3;
<<<<<<< HEAD
import com.github.gwtd3.api.core.Selection;
import com.github.gwtd3.demo.client.test.AbstractTestCase;

import com.google.gwt.dom.client.Document;
import com.google.gwt.dom.client.Element;
import com.google.gwt.dom.client.NodeList;
=======
import com.github.gwtd3.demo.client.test.AbstractTestCase;
>>>>>>> c1b4fd63
import com.google.gwt.user.client.ui.ComplexPanel;
import com.google.gwt.user.client.ui.Label;

/**
 * @author <a href="mailto:schiochetanthoni@gmail.com">Anthony Schiochet</a>
 * 
 */
public class TestD3 extends AbstractTestCase {

	/*
	 * (non-Javadoc)
	 * 
	 * @see com.github.gwtd3.demo.client.tests.UnitTest#doTest(com.google.gwt.user.client.ui. RootPanel)
	 */
	@Override
	public void doTest(final ComplexPanel sandbox) {
		// version
		version();
<<<<<<< HEAD
		select();
		selectAll();

=======
>>>>>>> c1b4fd63
		shuffle();
	}

	/**
	 * 
	 */
	private void shuffle() {
		// for char array
		char[] a = { 'a', 'b', 'c', 'd' };
		D3.shuffle(a);
		boolean sorted = true;
		char previous = 0;
		for (char c : a) {
			if (c < previous) {
				sorted = false;
				break;
			}
			previous = c;
		}
		if (sorted) {
			fail("shuffle did not work");
		}
		// for list
		List<String> array = Arrays.asList("1", "2", "3", "4");
		D3.shuffle(array);
		assertNotSorted(array);
	}

	private <T extends Comparable<T>> void assertNotSorted(final Iterable<T> array) {
		T previous = null;
		for (T comparable : array) {
			// when one element found is not sorted
			if ((previous != null) && (comparable.compareTo(previous) < 0)) {
				return;
			}
			previous = comparable;
		}
		fail("shuffle did not work");
	}

	private <T extends Comparable<T>> void assertNotSorted(final T[] array) {
		T previous = null;
		for (T comparable : array) {
			// when one element found is not sorted
			if ((previous != null) && (comparable.compareTo(previous) < 0)) {
				return;
			}
			previous = comparable;
		}
		fail("shuffle did not work");
	}

	/*
	 * (non-Javadoc)
	 * 
	 * @see com.github.gwtd3.demo.client.test.AbstractTestCase#setUp(com.google.gwt.user.client.ui.ComplexPanel)
	 */
	@Override
	public void setUp(final ComplexPanel sandbox) {
		super.setUp(sandbox);
		sandbox.add(new Label("1"));
		sandbox.add(new Label("1"));
		sandbox.add(new Label("1"));
	}

	/**
	 * 
	 */
<<<<<<< HEAD
	private void selectAll() {

		NodeList<Element> labels = Document.get().getElementsByTagName("div");
		Selection selection = D3.selectAll(labels);
		assertFalse(selection.empty());

		Selection selection2 = D3.selectAll("div");
		assertFalse(selection2.empty());
	}

	/**
	 * 
	 */
=======
>>>>>>> c1b4fd63
	private void version() {
		D3.version();
	}

<<<<<<< HEAD
	/**
	 * 
	 */
	private void select() {
		Selection select = D3.select(sandbox);
		assertEquals(sandbox.getElement(), select.node());

		select = D3.select("div");
		assertFalse(select.empty());

	}

=======
>>>>>>> c1b4fd63
}<|MERGE_RESOLUTION|>--- conflicted
+++ resolved
@@ -35,16 +35,7 @@
 import java.util.List;
 
 import com.github.gwtd3.api.D3;
-<<<<<<< HEAD
-import com.github.gwtd3.api.core.Selection;
 import com.github.gwtd3.demo.client.test.AbstractTestCase;
-
-import com.google.gwt.dom.client.Document;
-import com.google.gwt.dom.client.Element;
-import com.google.gwt.dom.client.NodeList;
-=======
-import com.github.gwtd3.demo.client.test.AbstractTestCase;
->>>>>>> c1b4fd63
 import com.google.gwt.user.client.ui.ComplexPanel;
 import com.google.gwt.user.client.ui.Label;
 
@@ -63,12 +54,6 @@
 	public void doTest(final ComplexPanel sandbox) {
 		// version
 		version();
-<<<<<<< HEAD
-		select();
-		selectAll();
-
-=======
->>>>>>> c1b4fd63
 		shuffle();
 	}
 
@@ -137,39 +122,8 @@
 	/**
 	 * 
 	 */
-<<<<<<< HEAD
-	private void selectAll() {
-
-		NodeList<Element> labels = Document.get().getElementsByTagName("div");
-		Selection selection = D3.selectAll(labels);
-		assertFalse(selection.empty());
-
-		Selection selection2 = D3.selectAll("div");
-		assertFalse(selection2.empty());
-	}
-
-	/**
-	 * 
-	 */
-=======
->>>>>>> c1b4fd63
 	private void version() {
 		D3.version();
 	}
 
-<<<<<<< HEAD
-	/**
-	 * 
-	 */
-	private void select() {
-		Selection select = D3.select(sandbox);
-		assertEquals(sandbox.getElement(), select.node());
-
-		select = D3.select("div");
-		assertFalse(select.empty());
-
-	}
-
-=======
->>>>>>> c1b4fd63
 }