--- conflicted
+++ resolved
@@ -1,213 +1,105 @@
-<<<<<<< HEAD
-/**
- * Copyright (c) 2013, Anthony Schiochet and Eric Citaire
- * All rights reserved.
- *
- * Redistribution and use in source and binary forms, with or without
- * modification, are permitted provided that the following conditions are met:
- *
- * * Redistributions of source code must retain the above copyright notice, this
- *   list of conditions and the following disclaimer.
- *
- * * Redistributions in binary form must reproduce the above copyright notice,
- *   this list of conditions and the following disclaimer in the documentation
- *   and/or other materials provided with the distribution.
- *
- * * The names Anthony Schiochet and Eric Citaire may not be used to endorse or promote products
- *   derived from this software without specific prior written permission.
- *
- * THIS SOFTWARE IS PROVIDED BY THE COPYRIGHT HOLDERS AND CONTRIBUTORS "AS IS"
- * AND ANY EXPRESS OR IMPLIED WARRANTIES, INCLUDING, BUT NOT LIMITED TO, THE
- * IMPLIED WARRANTIES OF MERCHANTABILITY AND FITNESS FOR A PARTICULAR PURPOSE ARE
- * DISCLAIMED. IN NO EVENT SHALL MICHAEL BOSTOCK BE LIABLE FOR ANY DIRECT,
- * INDIRECT, INCIDENTAL, SPECIAL, EXEMPLARY, OR CONSEQUENTIAL DAMAGES (INCLUDING,
- * BUT NOT LIMITED TO, PROCUREMENT OF SUBSTITUTE GOODS OR SERVICES; LOSS OF USE,
- * DATA, OR PROFITS; OR BUSINESS INTERRUPTION) HOWEVER CAUSED AND ON ANY THEORY
- * OF LIABILITY, WHETHER IN CONTRACT, STRICT LIABILITY, OR TORT (INCLUDING
- * NEGLIGENCE OR OTHERWISE) ARISING IN ANY WAY OUT OF THE USE OF THIS SOFTWARE,
- * EVEN IF ADVISED OF THE POSSIBILITY OF SUCH DAMAGE.
- */
-package com.github.gwtd3.demo.client.testcases.selection;
-
-import com.github.gwtd3.api.D3;
-import com.github.gwtd3.api.core.Value;
-import com.github.gwtd3.api.core.Selection;
-import com.github.gwtd3.api.functions.DatumFunction;
-import com.google.gwt.dom.client.Element;
-import com.google.gwt.user.client.ui.ComplexPanel;
-import com.google.gwt.user.client.ui.Label;
-
-public class TestSelectionControls extends AbstractSelectionTest {
-
-	private static final String ATTRIBUTE = "myattr";
-
-	@Override
-	public void doTest(final ComplexPanel sandbox) {
-		testEmpty();// 1
-		testNode();// 2
-		testEach();
-		testCount();
-		testCall();
-	}
-
-	/**
-	 * 
-	 */
-	private void testCall() {
-		// nothing to test before any other use cases of using selection.call-
-		// maybe by providing a SelectionCallback interface with one method call(Selection) ?
-
-	}
-
-	/**
-	 * 
-	 */
-	private void testEach() {
-		Selection selection = givenAMultipleSelection(new Label("1"), new Label("2"));
-		final StringBuilder sb = new StringBuilder();
-		selection.each(new DatumFunction<Void>() {
-			@Override
-			public Void apply(final Element context, final Value d, final int index) {
-				sb.append(context.getInnerText());
-				return null;
-			}
-		});
-		assertEquals("12", sb.toString());
-	}
-
-	/**
-	 * 
-	 */
-	private void testCount() {
-		Selection selection = givenAMultipleSelection(new Label("1"), new Label("2"));
-		assertEquals(2, selection.size());
-	}
-
-	/**
-	 * 
-	 */
-	private void testNode() {
-		Selection selection = givenAMultipleSelection(new Label("1"), new Label("2"));
-		assertEquals("1", selection.node().getInnerText());
-		selection = selection.selectAll("unknown");
-		assertNull(selection.node());
-	}
-
-	protected void testEmpty() {
-		Selection selection = D3.select(sandbox);
-
-		selection.append("myelement");
-
-		assertEquals(false, selection.select("myelement").empty());
-		assertEquals(true, selection.select("unknown").empty());
-
-	}
-
-}
-=======
-/**
- * Copyright (c) 2013, Anthony Schiochet and Eric Citaire
- * All rights reserved.
- *
- * Redistribution and use in source and binary forms, with or without
- * modification, are permitted provided that the following conditions are met:
- *
- * * Redistributions of source code must retain the above copyright notice, this
- *   list of conditions and the following disclaimer.
- *
- * * Redistributions in binary form must reproduce the above copyright notice,
- *   this list of conditions and the following disclaimer in the documentation
- *   and/or other materials provided with the distribution.
- *
- * * The names Anthony Schiochet and Eric Citaire may not be used to endorse or promote products
- *   derived from this software without specific prior written permission.
- *
- * THIS SOFTWARE IS PROVIDED BY THE COPYRIGHT HOLDERS AND CONTRIBUTORS "AS IS"
- * AND ANY EXPRESS OR IMPLIED WARRANTIES, INCLUDING, BUT NOT LIMITED TO, THE
- * IMPLIED WARRANTIES OF MERCHANTABILITY AND FITNESS FOR A PARTICULAR PURPOSE ARE
- * DISCLAIMED. IN NO EVENT SHALL MICHAEL BOSTOCK BE LIABLE FOR ANY DIRECT,
- * INDIRECT, INCIDENTAL, SPECIAL, EXEMPLARY, OR CONSEQUENTIAL DAMAGES (INCLUDING,
- * BUT NOT LIMITED TO, PROCUREMENT OF SUBSTITUTE GOODS OR SERVICES; LOSS OF USE,
- * DATA, OR PROFITS; OR BUSINESS INTERRUPTION) HOWEVER CAUSED AND ON ANY THEORY
- * OF LIABILITY, WHETHER IN CONTRACT, STRICT LIABILITY, OR TORT (INCLUDING
- * NEGLIGENCE OR OTHERWISE) ARISING IN ANY WAY OUT OF THE USE OF THIS SOFTWARE,
- * EVEN IF ADVISED OF THE POSSIBILITY OF SUCH DAMAGE.
- */
-package com.github.gwtd3.demo.client.testcases.selection;
-
-import com.github.gwtd3.api.D3;
-import com.github.gwtd3.api.core.Datum;
-import com.github.gwtd3.api.core.Selection;
-import com.github.gwtd3.api.functions.DatumFunction;
-import com.google.gwt.dom.client.Element;
-import com.google.gwt.user.client.ui.ComplexPanel;
-import com.google.gwt.user.client.ui.Label;
-
-public class TestSelectionControls extends AbstractSelectionTest {
-
-	private static final String ATTRIBUTE = "myattr";
-
-	@Override
-	public void doTest(final ComplexPanel sandbox) {
-		testEmpty();// 1
-		testNode();// 2
-		testEach();
-		testCount();
-		testCall();
-	}
-
-	/**
-	 * 
-	 */
-	private void testCall() {
-		// nothing to test before any other use cases of using selection.call-
-		// maybe by providing a SelectionCallback interface with one method call(Selection) ?
-
-	}
-
-	/**
-	 * 
-	 */
-	private void testEach() {
-		Selection selection = givenAMultipleSelection(new Label("1"), new Label("2"));
-		final StringBuilder sb = new StringBuilder();
-		selection.each(new DatumFunction<Void>() {
-			@Override
-			public Void apply(final Element context, final Datum d, final int index) {
-				sb.append(context.getInnerText());
-				return null;
-			}
-		});
-		assertEquals("12", sb.toString());
-	}
-
-	/**
-	 * 
-	 */
-	private void testCount() {
-		Selection selection = givenAMultipleSelection(new Label("1"), new Label("2"));
-		assertEquals(2, selection.nodeCount());
-	}
-
-	/**
-	 * 
-	 */
-	private void testNode() {
-		Selection selection = givenAMultipleSelection(new Label("1"), new Label("2"));
-		assertEquals("1", selection.node().getInnerText());
-		selection = selection.selectAll("unknown");
-		assertNull(selection.node());
-	}
-
-	protected void testEmpty() {
-		Selection selection = D3.select(sandbox);
-
-		selection.append("myelement");
-
-		assertEquals(false, selection.select("myelement").empty());
-		assertEquals(true, selection.select("unknown").empty());
-
-	}
-
-}
->>>>>>> a09c8347
+/**
+ * Copyright (c) 2013, Anthony Schiochet and Eric Citaire
+ * All rights reserved.
+ *
+ * Redistribution and use in source and binary forms, with or without
+ * modification, are permitted provided that the following conditions are met:
+ *
+ * * Redistributions of source code must retain the above copyright notice, this
+ *   list of conditions and the following disclaimer.
+ *
+ * * Redistributions in binary form must reproduce the above copyright notice,
+ *   this list of conditions and the following disclaimer in the documentation
+ *   and/or other materials provided with the distribution.
+ *
+ * * The names Anthony Schiochet and Eric Citaire may not be used to endorse or promote products
+ *   derived from this software without specific prior written permission.
+ *
+ * THIS SOFTWARE IS PROVIDED BY THE COPYRIGHT HOLDERS AND CONTRIBUTORS "AS IS"
+ * AND ANY EXPRESS OR IMPLIED WARRANTIES, INCLUDING, BUT NOT LIMITED TO, THE
+ * IMPLIED WARRANTIES OF MERCHANTABILITY AND FITNESS FOR A PARTICULAR PURPOSE ARE
+ * DISCLAIMED. IN NO EVENT SHALL MICHAEL BOSTOCK BE LIABLE FOR ANY DIRECT,
+ * INDIRECT, INCIDENTAL, SPECIAL, EXEMPLARY, OR CONSEQUENTIAL DAMAGES (INCLUDING,
+ * BUT NOT LIMITED TO, PROCUREMENT OF SUBSTITUTE GOODS OR SERVICES; LOSS OF USE,
+ * DATA, OR PROFITS; OR BUSINESS INTERRUPTION) HOWEVER CAUSED AND ON ANY THEORY
+ * OF LIABILITY, WHETHER IN CONTRACT, STRICT LIABILITY, OR TORT (INCLUDING
+ * NEGLIGENCE OR OTHERWISE) ARISING IN ANY WAY OUT OF THE USE OF THIS SOFTWARE,
+ * EVEN IF ADVISED OF THE POSSIBILITY OF SUCH DAMAGE.
+ */
+package com.github.gwtd3.demo.client.testcases.selection;
+
+import com.github.gwtd3.api.D3;
+import com.github.gwtd3.api.core.Value;
+import com.github.gwtd3.api.core.Selection;
+import com.github.gwtd3.api.functions.DatumFunction;
+import com.google.gwt.dom.client.Element;
+import com.google.gwt.user.client.ui.ComplexPanel;
+import com.google.gwt.user.client.ui.Label;
+
+public class TestSelectionControls extends AbstractSelectionTest {
+
+	private static final String ATTRIBUTE = "myattr";
+
+	@Override
+	public void doTest(final ComplexPanel sandbox) {
+		testEmpty();// 1
+		testNode();// 2
+		testEach();
+		testCount();
+		testCall();
+	}
+
+	/**
+	 * 
+	 */
+	private void testCall() {
+		// nothing to test before any other use cases of using selection.call-
+		// maybe by providing a SelectionCallback interface with one method call(Selection) ?
+
+	}
+
+	/**
+	 * 
+	 */
+	private void testEach() {
+		Selection selection = givenAMultipleSelection(new Label("1"), new Label("2"));
+		final StringBuilder sb = new StringBuilder();
+		selection.each(new DatumFunction<Void>() {
+			@Override
+			public Void apply(final Element context, final Value d, final int index) {
+				sb.append(context.getInnerText());
+				return null;
+			}
+		});
+		assertEquals("12", sb.toString());
+	}
+
+	/**
+	 * 
+	 */
+	private void testCount() {
+		Selection selection = givenAMultipleSelection(new Label("1"), new Label("2"));
+		assertEquals(2, selection.size());
+	}
+
+	/**
+	 * 
+	 */
+	private void testNode() {
+		Selection selection = givenAMultipleSelection(new Label("1"), new Label("2"));
+		assertEquals("1", selection.node().getInnerText());
+		selection = selection.selectAll("unknown");
+		assertNull(selection.node()); 
+	}
+
+	protected void testEmpty() {
+		Selection selection = D3.select(sandbox);
+
+		selection.append("myelement");
+
+		assertEquals(false, selection.select("myelement").empty());
+		assertEquals(true, selection.select("unknown").empty());
+
+	}
+
+}