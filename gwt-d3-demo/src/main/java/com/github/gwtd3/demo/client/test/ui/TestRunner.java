--- conflicted
+++ resolved
@@ -37,10 +37,6 @@
 import java.util.List;
 
 import com.github.gwtd3.demo.client.test.TestCase;
-<<<<<<< HEAD
-
-=======
->>>>>>> c1b4fd63
 import com.google.gwt.core.client.Scheduler;
 import com.google.gwt.core.client.Scheduler.ScheduledCommand;
 import com.google.gwt.user.client.ui.ComplexPanel;
@@ -51,217 +47,6 @@
  */
 public class TestRunner implements RunUiHandlers {
 
-<<<<<<< HEAD
-    private final List<TestCase> tests = new ArrayList<TestCase>();
-    private final ComplexPanel sandbox;
-    private final TestSessionContainer container;
-
-    public TestRunner(final TestSessionContainer container) {
-        super();
-        this.container = container;
-        container.setUiHandlers(this);
-        sandbox = createSandbox();
-    }
-
-    public <T extends TestCase> void setTests(final Collection<T> tests) {
-        this.tests.addAll(tests);
-        int i = 0;
-        for (TestCase test : tests) {
-            prepareWidget(test);
-            resetWidget(i);
-            i++;
-        }
-    }
-
-    /**
-     * @param test
-     */
-    private void prepareWidget(final TestCase test) {
-        UnitTestWidget widget = new UnitTestWidget();
-        widget.setTestName(getName(test));
-        container.addUnitTestWidget(widget);
-    }
-
-    /**
-     * @param widget
-     */
-    private void resetWidget(final int i) {
-        container.setTestExecution(i, new TestExecution(TestPhase.WAITING, null, 0, 0));
-    }
-
-    /**
-     * @return
-     */
-    private ComplexPanel createSandbox() {
-        return container.getSandbox();
-    }
-
-    /*
-     * (non-Javadoc)
-     * 
-     * @see com.github.gwtd3.demo.client.tests.RunUiHandlers#start()
-     */
-    @Override
-    public void start() {
-        stopped = false;
-        firstErrorTest = -1;
-        if (tests.size() == 0) {
-            return;
-        }
-        for (int i = 1; i < tests.size(); i++) {
-            resetWidget(i);
-        }
-        totalStartTime = new Date().getTime();
-        run(0);
-
-    }
-
-    private long totalStartTime = 0;
-    private long testStartTime = 0;
-    private long phaseStartTime = 0;
-    private boolean stopped = false;
-    private int firstErrorTest = -1;
-
-    /**
-     * @return
-     */
-    private long testElapsedTime() {
-        return new Date().getTime() - testStartTime;
-    }
-
-    /**
-     * @return
-     */
-    private long phaseElapsedTime() {
-        long elapsed = new Date().getTime() - phaseStartTime;
-        phaseStartTime = new Date().getTime();
-        return elapsed;
-    }
-
-    /**
-     * @param i
-     */
-    private void run(final int i) {
-        if (i >= tests.size() || stopped) {
-            finishSuite();
-            return;
-        }
-        TestCase test = tests.get(i);
-        testStartTime = new Date().getTime();
-        phaseStartTime = testStartTime;
-        doSetUp(test, i);
-
-    }
-
-    /*
-     * (non-Javadoc)
-     * 
-     * @see com.github.gwtd3.demo.client.tests.RunUiHandlers#stop()
-     */
-    @Override
-    public void stop() {
-        stopped = true;
-    }
-
-    /**
-     * @param test
-     * @return
-     */
-    private String getName(final TestCase test) {
-        int lastIndexOf = test.getClass().getName().lastIndexOf(".");
-        if (lastIndexOf >= 0) {
-            return test.getClass().getName().substring(lastIndexOf + 1);
-        }
-        else {
-            return test.getClass().getName();
-        }
-    }
-
-    private void doSetUp(final TestCase test, final int i) {
-        container.setTestExecution(i, new TestExecution(TestPhase.SETTING_UP, null, phaseElapsedTime(),
-                testElapsedTime()));
-        Scheduler.get().scheduleDeferred(new ScheduledCommand() {
-            @Override
-            public void execute() {
-                try {
-                    test.setUp(sandbox);
-                    doTest(test, i);
-                } catch (Throwable t) {
-                    handleThrowable(i, test, t, TestPhase.SETTING_UP);
-                }
-            }
-        });
-    }
-
-    /**
-     * @param test
-     */
-    private void doTest(final TestCase test, final int i) {
-        container
-                .setTestExecution(i, new TestExecution(TestPhase.RUNNING, null, phaseElapsedTime(), testElapsedTime()));
-
-        Scheduler.get().scheduleDeferred(new ScheduledCommand() {
-            @Override
-            public void execute() {
-                try {
-                    test.doTest(sandbox);
-                    doTearDown(test, i);
-                } catch (Throwable t) {
-                    handleThrowable(i, test, t, TestPhase.RUNNING);
-                }
-
-            }
-        });
-    }
-
-    private void doTearDown(final TestCase test, final int i) {
-        container.setTestExecution(i, new TestExecution(TestPhase.TEARING_DOWN, null, phaseElapsedTime(),
-                testElapsedTime()));
-        Scheduler.get().scheduleDeferred(new ScheduledCommand() {
-            @Override
-            public void execute() {
-                try {
-                    test.tearDown(sandbox);
-                    doFinish(test, i);
-                } catch (Throwable t) {
-                    handleThrowable(i, test, t, TestPhase.RUNNING);
-                }
-
-            }
-
-        });
-    }
-
-    private void doFinish(final TestCase test, final int i) {
-        container.setTestExecution(i, new TestExecution(TestPhase.FINISHED, TestResult.createSuccess(),
-                phaseElapsedTime(), testElapsedTime()));
-        run(i + 1);
-    }
-
-    private void handleThrowable(final int i, final TestCase test, final Throwable t, final TestPhase endingPhase) {
-        if (firstErrorTest == -1) {
-            firstErrorTest = i;
-        }
-        if (t instanceof AssertionError) {
-            container.setTestExecution(i, new TestExecution(TestPhase.FINISHED, new TestResult(endingPhase,
-                    TestResultType.FAILURE, t), phaseElapsedTime(),
-                    testElapsedTime()));
-
-        }
-        else if (t instanceof Throwable) {
-            container.setTestExecution(i, new TestExecution(TestPhase.FINISHED, new TestResult(endingPhase,
-                    TestResultType.ERROR, t), phaseElapsedTime(),
-                    testElapsedTime()));
-        }
-        run(i + 1);
-    }
-
-    private void finishSuite() {
-        if (firstErrorTest != -1) {
-            container.openDetails(firstErrorTest);
-        }
-    }
-=======
 	private final List<TestCase> tests = new ArrayList<TestCase>();
 	private final ComplexPanel sandbox;
 	private final TestSessionContainer container;
@@ -483,5 +268,4 @@
 	public void onShowTestResults(final String results) {
 		container.showDetails(results);
 	}
->>>>>>> c1b4fd63
 }