--- conflicted
+++ resolved
@@ -35,10 +35,7 @@
 import com.github.gwtd3.api.core.HSLColor;
 import com.github.gwtd3.api.core.RGBColor;
 import com.github.gwtd3.demo.client.test.AbstractTestCase;
-<<<<<<< HEAD
 
-=======
->>>>>>> 14efb5f9
 import com.google.gwt.user.client.ui.ComplexPanel;
 
 /**
@@ -79,15 +76,12 @@
 
 		HSLColor hsl2 = D3.hsl(120, 1, 0.5);
 		System.out.println(hsl2.toHexaString());
-<<<<<<< HEAD
-=======
 
 		HSLColor hsl3 = D3.hsl(rgb);
 		assertEquals(0, hsl3.h());
 		assertEquals(1.0, hsl3.s());
 		assertEquals(0.5, hsl3.l());
 
->>>>>>> 14efb5f9
 	}
 
 	/**
@@ -112,15 +106,12 @@
 		assertEquals(0, rgb2.g());
 		assertEquals(255, rgb2.b());
 		System.out.println(rgb2.toHexaString());
-<<<<<<< HEAD
-=======
 
 		RGBColor rgb3 = D3.rgb(hsl);
 		assertEquals(255, rgb3.r());
 		assertEquals(0, rgb3.g());
 		assertEquals(0, rgb3.b());
 
->>>>>>> 14efb5f9
 	}
 
 }