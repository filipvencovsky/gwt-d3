/**
 * Copyright (c) 2013, Anthony Schiochet and Eric Citaire
 * All rights reserved.
 *
 * Redistribution and use in source and binary forms, with or without
 * modification, are permitted provided that the following conditions are met:
 *
 * * Redistributions of source code must retain the above copyright notice, this
 *   list of conditions and the following disclaimer.
 *
 * * Redistributions in binary form must reproduce the above copyright notice,
 *   this list of conditions and the following disclaimer in the documentation
 *   and/or other materials provided with the distribution.
 *
 * * The names Anthony Schiochet and Eric Citaire may not be used to endorse or promote products
 *   derived from this software without specific prior written permission.
 *
 * THIS SOFTWARE IS PROVIDED BY THE COPYRIGHT HOLDERS AND CONTRIBUTORS "AS IS"
 * AND ANY EXPRESS OR IMPLIED WARRANTIES, INCLUDING, BUT NOT LIMITED TO, THE
 * IMPLIED WARRANTIES OF MERCHANTABILITY AND FITNESS FOR A PARTICULAR PURPOSE ARE
 * DISCLAIMED. IN NO EVENT SHALL MICHAEL BOSTOCK BE LIABLE FOR ANY DIRECT,
 * INDIRECT, INCIDENTAL, SPECIAL, EXEMPLARY, OR CONSEQUENTIAL DAMAGES (INCLUDING,
 * BUT NOT LIMITED TO, PROCUREMENT OF SUBSTITUTE GOODS OR SERVICES; LOSS OF USE,
 * DATA, OR PROFITS; OR BUSINESS INTERRUPTION) HOWEVER CAUSED AND ON ANY THEORY
 * OF LIABILITY, WHETHER IN CONTRACT, STRICT LIABILITY, OR TORT (INCLUDING
 * NEGLIGENCE OR OTHERWISE) ARISING IN ANY WAY OUT OF THE USE OF THIS SOFTWARE,
 * EVEN IF ADVISED OF THE POSSIBILITY OF SUCH DAMAGE.
 */
/**
 * 
 */
package com.github.gwtd3.demo.client.testcases.selection;

import com.github.gwtd3.api.D3;
import com.github.gwtd3.api.core.Selection;
import com.github.gwtd3.demo.client.test.AbstractTestCase;
import com.google.gwt.user.client.ui.Widget;

/**
 * @author <a href="mailto:schiochetanthoni@gmail.com">Anthony Schiochet</a>
 * 
 */
public abstract class AbstractSelectionTest extends AbstractTestCase {

	/**
	 * Clear the sandbox, add the given widget to the sandbox and return the D3
	 * selection corresponding to the added widget.
	 * 
	 * @param w
	 * @return the selection containing only the given widget
	 */
<<<<<<< HEAD
	protected Selection givenASimpleSelection(Widget w) {
=======
	protected Selection givenASimpleSelection(final Widget w) {
>>>>>>> c1b4fd63
		clearSandbox();
		sandbox.add(w);
		return D3.select(w.getElement());
	}

	/**
	 * Clear the sandbox, add all the widgets and return a selection containing
	 * all the given widgets.
	 * 
	 * @param widgets
	 * @return
	 */
<<<<<<< HEAD
	protected Selection givenAMultipleSelection(Widget... widgets) {
=======
	protected Selection givenAMultipleSelection(final Widget... widgets) {
>>>>>>> c1b4fd63
		clearSandbox();
		for (Widget widget : widgets) {
			sandbox.add(widget);
		}
		return D3.select(sandbox).selectAll("*");
	}

}<|MERGE_RESOLUTION|>--- conflicted
+++ resolved
@@ -49,11 +49,7 @@
 	 * @param w
 	 * @return the selection containing only the given widget
 	 */
-<<<<<<< HEAD
-	protected Selection givenASimpleSelection(Widget w) {
-=======
 	protected Selection givenASimpleSelection(final Widget w) {
->>>>>>> c1b4fd63
 		clearSandbox();
 		sandbox.add(w);
 		return D3.select(w.getElement());
@@ -66,11 +62,7 @@
 	 * @param widgets
 	 * @return
 	 */
-<<<<<<< HEAD
-	protected Selection givenAMultipleSelection(Widget... widgets) {
-=======
 	protected Selection givenAMultipleSelection(final Widget... widgets) {
->>>>>>> c1b4fd63
 		clearSandbox();
 		for (Widget widget : widgets) {
 			sandbox.add(widget);
