/**
 * Copyright (c) 2013, Anthony Schiochet and Eric Citaire
 * All rights reserved.
 *
 * Redistribution and use in source and binary forms, with or without
 * modification, are permitted provided that the following conditions are met:
 *
 * * Redistributions of source code must retain the above copyright notice, this
 *   list of conditions and the following disclaimer.
 *
 * * Redistributions in binary form must reproduce the above copyright notice,
 *   this list of conditions and the following disclaimer in the documentation
 *   and/or other materials provided with the distribution.
 *
 * * The names Anthony Schiochet and Eric Citaire may not be used to endorse or promote products
 *   derived from this software without specific prior written permission.
 *
 * THIS SOFTWARE IS PROVIDED BY THE COPYRIGHT HOLDERS AND CONTRIBUTORS "AS IS"
 * AND ANY EXPRESS OR IMPLIED WARRANTIES, INCLUDING, BUT NOT LIMITED TO, THE
 * IMPLIED WARRANTIES OF MERCHANTABILITY AND FITNESS FOR A PARTICULAR PURPOSE ARE
 * DISCLAIMED. IN NO EVENT SHALL MICHAEL BOSTOCK BE LIABLE FOR ANY DIRECT,
 * INDIRECT, INCIDENTAL, SPECIAL, EXEMPLARY, OR CONSEQUENTIAL DAMAGES (INCLUDING,
 * BUT NOT LIMITED TO, PROCUREMENT OF SUBSTITUTE GOODS OR SERVICES; LOSS OF USE,
 * DATA, OR PROFITS; OR BUSINESS INTERRUPTION) HOWEVER CAUSED AND ON ANY THEORY
 * OF LIABILITY, WHETHER IN CONTRACT, STRICT LIABILITY, OR TORT (INCLUDING
 * NEGLIGENCE OR OTHERWISE) ARISING IN ANY WAY OUT OF THE USE OF THIS SOFTWARE,
 * EVEN IF ADVISED OF THE POSSIBILITY OF SUCH DAMAGE.
 */
package com.github.gwtd3.demo.client.testcases.svg;

import java.util.ArrayList;
import java.util.List;

import com.github.gwtd3.api.D3;
import com.github.gwtd3.api.JsArrays;
<<<<<<< HEAD
import com.github.gwtd3.api.core.Datum;
=======
import com.github.gwtd3.api.core.Value;
>>>>>>> c1b4fd63
import com.github.gwtd3.api.functions.DatumFunction;
import com.github.gwtd3.api.svg.Area;
import com.github.gwtd3.api.svg.Area.InterpolationMode;
import com.github.gwtd3.demo.client.test.AbstractTestCase;

import com.google.gwt.dom.client.Element;

public class TestArea extends AbstractTestCase {

    @Override
    public void doTest(final com.google.gwt.user.client.ui.ComplexPanel sandbox) {
        Area area = D3.svg().area();

        // interpolator
        assertEquals(InterpolationMode.LINEAR, area.interpolate());
        area.interpolate(InterpolationMode.CARDINAL);
        assertEquals(InterpolationMode.CARDINAL, area.interpolate());

        final List<Double> xCapture = new ArrayList<Double>();
        final List<Double> yCapture = new ArrayList<Double>();

        // default x and y function (data must be a
        String d = area.apply(JsArrays.asJsArray(JsArrays.asJsArray(0, 0), JsArrays.asJsArray(1, 1),
                JsArrays.asJsArray(2, 2)));

        // x and y
        area.x(new DatumFunction<Double>() {
            @Override
<<<<<<< HEAD
            public Double apply(final Element context, final Datum d, final int index) {
=======
            public Double apply(final Element context, final Value d, final int index) {
>>>>>>> c1b4fd63
                xCapture.add(d.<Coords> as().x);
                return d.<Coords> as().x;
            }
        });

        area.x0(new DatumFunction<Double>() {
            @Override
<<<<<<< HEAD
            public Double apply(final Element context, final Datum d, final int index) {
=======
            public Double apply(final Element context, final Value d, final int index) {
>>>>>>> c1b4fd63
                xCapture.add(d.<Coords> as().x);
                return d.<Coords> as().x;
            }
        });

        area.x1(new DatumFunction<Double>() {
            @Override
<<<<<<< HEAD
            public Double apply(final Element context, final Datum d, final int index) {
=======
            public Double apply(final Element context, final Value d, final int index) {
>>>>>>> c1b4fd63
                return d.<Coords> as().x;
            }
        });

        area.y(new DatumFunction<Double>() {
            @Override
<<<<<<< HEAD
            public Double apply(final Element context, final Datum d, final int index) {
=======
            public Double apply(final Element context, final Value d, final int index) {
>>>>>>> c1b4fd63
                return d.<Coords> as().y;
            }
        });

        area.y0(new DatumFunction<Double>() {
            @Override
<<<<<<< HEAD
            public Double apply(final Element context, final Datum d, final int index) {
=======
            public Double apply(final Element context, final Value d, final int index) {
>>>>>>> c1b4fd63
                yCapture.add(d.<Coords> as().y);
                return d.<Coords> as().y;
            }
        });

        area.y1(new DatumFunction<Double>() {
            @Override
<<<<<<< HEAD
            public Double apply(final Element context, final Datum d, final int index) {
=======
            public Double apply(final Element context, final Value d, final int index) {
>>>>>>> c1b4fd63
                return d.<Coords> as().y;
            }
        });

        d = area.apply(JsArrays.asJsArray(new Coords(1, 1), new Coords(2, 2), new Coords(3, 3)));
        assertEquals(3, xCapture.size());
        assertEquals(1.0, xCapture.get(0));
        assertEquals(2.0, xCapture.get(1));
        assertEquals(3.0, xCapture.get(2));

        assertEquals(3, yCapture.size());
        assertEquals(1.0, yCapture.get(0));
        assertEquals(2.0, yCapture.get(1));
        assertEquals(3.0, yCapture.get(2));

        d = area.apply(JsArrays.asJsArray(new Coords(1, 1), new Coords(2, 2), new Coords(3, 3)));
//        System.out.println("defined : " + d);

        // x and y constants
        d = area.x(50).y(30).x0(20)
                .x1(22).y0(27).y1(35).apply(JsArrays.asJsArray(new Coords(1, 1), new Coords(2, 2), new Coords(3, 3)));
//        System.out.println("defined : " + d);

        // TODO: tension

        // defined : it does not seem to work
        area.defined(new DatumFunction<Boolean>() {
            @Override
<<<<<<< HEAD
            public Boolean apply(final Element context, final Datum d, final int index) {
=======
            public Boolean apply(final Element context, final Value d, final int index) {
>>>>>>> c1b4fd63
//                System.out.println(context);
//                System.out.println(d);
//                System.out.println(index);
                return index == 1 ? false : true;
            }
        });
        final Coords counter = new Coords(0, 0);
        // not called
        area.y(new DatumFunction<Double>() {
            @Override
<<<<<<< HEAD
            public Double apply(final Element context, final Datum d, final int index) {
=======
            public Double apply(final Element context, final Value d, final int index) {
>>>>>>> c1b4fd63
                counter.y = (counter.y + 1);
                yCapture.add(d.<Coords> as().y);
                return d.<Coords> as().y;
            }
        });

        // does not assertEquals(2, counter.y);

    }

    static class Coords {
        public double x;
        public double y;

        public Coords(final double x, final double y) {
            super();
            this.x = x;
            this.y = y;
        }

        public static Coords get(final double x, final double y) {
            return new Coords(x, y);
        }
    }
}<|MERGE_RESOLUTION|>--- conflicted
+++ resolved
@@ -33,11 +33,7 @@
 
 import com.github.gwtd3.api.D3;
 import com.github.gwtd3.api.JsArrays;
-<<<<<<< HEAD
-import com.github.gwtd3.api.core.Datum;
-=======
 import com.github.gwtd3.api.core.Value;
->>>>>>> c1b4fd63
 import com.github.gwtd3.api.functions.DatumFunction;
 import com.github.gwtd3.api.svg.Area;
 import com.github.gwtd3.api.svg.Area.InterpolationMode;
@@ -66,11 +62,7 @@
         // x and y
         area.x(new DatumFunction<Double>() {
             @Override
-<<<<<<< HEAD
-            public Double apply(final Element context, final Datum d, final int index) {
-=======
             public Double apply(final Element context, final Value d, final int index) {
->>>>>>> c1b4fd63
                 xCapture.add(d.<Coords> as().x);
                 return d.<Coords> as().x;
             }
@@ -78,11 +70,7 @@
 
         area.x0(new DatumFunction<Double>() {
             @Override
-<<<<<<< HEAD
-            public Double apply(final Element context, final Datum d, final int index) {
-=======
             public Double apply(final Element context, final Value d, final int index) {
->>>>>>> c1b4fd63
                 xCapture.add(d.<Coords> as().x);
                 return d.<Coords> as().x;
             }
@@ -90,33 +78,21 @@
 
         area.x1(new DatumFunction<Double>() {
             @Override
-<<<<<<< HEAD
-            public Double apply(final Element context, final Datum d, final int index) {
-=======
             public Double apply(final Element context, final Value d, final int index) {
->>>>>>> c1b4fd63
                 return d.<Coords> as().x;
             }
         });
 
         area.y(new DatumFunction<Double>() {
             @Override
-<<<<<<< HEAD
-            public Double apply(final Element context, final Datum d, final int index) {
-=======
             public Double apply(final Element context, final Value d, final int index) {
->>>>>>> c1b4fd63
                 return d.<Coords> as().y;
             }
         });
 
         area.y0(new DatumFunction<Double>() {
             @Override
-<<<<<<< HEAD
-            public Double apply(final Element context, final Datum d, final int index) {
-=======
             public Double apply(final Element context, final Value d, final int index) {
->>>>>>> c1b4fd63
                 yCapture.add(d.<Coords> as().y);
                 return d.<Coords> as().y;
             }
@@ -124,11 +100,7 @@
 
         area.y1(new DatumFunction<Double>() {
             @Override
-<<<<<<< HEAD
-            public Double apply(final Element context, final Datum d, final int index) {
-=======
             public Double apply(final Element context, final Value d, final int index) {
->>>>>>> c1b4fd63
                 return d.<Coords> as().y;
             }
         });
@@ -157,11 +129,7 @@
         // defined : it does not seem to work
         area.defined(new DatumFunction<Boolean>() {
             @Override
-<<<<<<< HEAD
-            public Boolean apply(final Element context, final Datum d, final int index) {
-=======
             public Boolean apply(final Element context, final Value d, final int index) {
->>>>>>> c1b4fd63
 //                System.out.println(context);
 //                System.out.println(d);
 //                System.out.println(index);
@@ -172,11 +140,7 @@
         // not called
         area.y(new DatumFunction<Double>() {
             @Override
-<<<<<<< HEAD
-            public Double apply(final Element context, final Datum d, final int index) {
-=======
             public Double apply(final Element context, final Value d, final int index) {
->>>>>>> c1b4fd63
                 counter.y = (counter.y + 1);
                 yCapture.add(d.<Coords> as().y);
                 return d.<Coords> as().y;
