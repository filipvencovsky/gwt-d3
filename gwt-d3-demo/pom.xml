<?xml version="1.0" encoding="UTF-8"?>
<project xmlns="http://maven.apache.org/POM/4.0.0" xmlns:xsi="http://www.w3.org/2001/XMLSchema-instance" xsi:schemaLocation="http://maven.apache.org/POM/4.0.0 http://maven.apache.org/xsd/maven-4.0.0.xsd">
	<modelVersion>4.0.0</modelVersion>
	<parent>
		<groupId>com.github.gwtd3</groupId>
		<artifactId>gwt-d3</artifactId>
<<<<<<< HEAD
		<version>1.1.0-SNAPSHOT</version>
=======
		<version>1.0.2-SNAPSHOT</version>
>>>>>>> 584e0532
	</parent>
	<artifactId>gwt-d3-demo</artifactId>
	<packaging>war</packaging>
	<name>gwt-d3 Demo</name>
	<description>the GWT wrapper around d3.js - Demo module</description>

	<properties>
		<appengine.target.version>1.7.6</appengine.target.version>
		<webappDirectory>${project.build.directory}/${project.build.finalName}</webappDirectory>
	</properties>

	<dependencies>

		<dependency>
			<groupId>com.github.gwtd3</groupId>
			<artifactId>gwt-d3-api</artifactId>
			<version>${project.version}</version>
			<scope>provided</scope>
		</dependency>
		<dependency>
			<groupId>com.github.gwtd3</groupId>
			<artifactId>gwt-d3-api</artifactId>
			<version>${project.version}</version>
			<classifier>sources</classifier>
			<scope>provided</scope>
		</dependency>
		<dependency>
			<groupId>javax.servlet</groupId>
			<artifactId>servlet-api</artifactId>
			<version>2.5</version>
			<scope>provided</scope>
		</dependency>

		<dependency>
			<groupId>com.github.gwtbootstrap</groupId>
			<artifactId>gwt-bootstrap</artifactId>
			<version>2.2.1.0</version>
		</dependency>

		<!-- Test Dependencies -->
		<dependency>
			<groupId>junit</groupId>
			<artifactId>junit</artifactId>
			<version>4.10</version>
			<scope>provided</scope>
		</dependency>
		<dependency>
			<groupId>org.mockito</groupId>
			<artifactId>mockito-all</artifactId>
			<version>1.9.0</version>
			<scope>test</scope>
		</dependency>
		<dependency>
			<groupId>javax.validation</groupId>
			<artifactId>validation-api</artifactId>
			<version>1.0.0.GA</version>
		</dependency>
		<dependency>
			<groupId>javax.validation</groupId>
			<artifactId>validation-api</artifactId>
			<version>1.0.0.GA</version>
			<classifier>sources</classifier>
		</dependency>
		<dependency>
			<groupId>org.assertj</groupId>
			<artifactId>assertj-core</artifactId>
			<version>1.1.0</version>
			<scope>test</scope>
		</dependency>


		<!-- Selenium -->
		<dependency>
			<groupId>org.seleniumhq.selenium</groupId>
			<artifactId>selenium-htmlunit-driver</artifactId>
			<version>2.32.0</version>
		</dependency>
		<dependency>
			<groupId>org.seleniumhq.selenium</groupId>
			<artifactId>selenium-server</artifactId>
			<version>2.32.0</version>
		</dependency>
		<dependency>
			<groupId>org.seleniumhq.selenium</groupId>
			<artifactId>selenium-java</artifactId>
			<version>2.32.0</version>
		</dependency>

<!-- 		<dependency> -->
<!-- 			<groupId>com.saucelabs.selenium</groupId> -->
<!-- 			<artifactId>sauce-ondemand-driver</artifactId> -->
<!-- 			<version>2.8</version> -->
<!-- 			<scope>test</scope> -->
<!-- 		</dependency> -->
<!-- 		<dependency> -->
<!-- 			<groupId>com.saucelabs.selenium</groupId> -->
<!-- 			<artifactId>selenium-embedded-rc-driver</artifactId> -->
<!-- 			<version>2.8</version> -->
<!-- 			<scope>test</scope> -->
<!-- 		</dependency> -->
<!-- 		<dependency> -->
<!-- 			<groupId>com.saucelabs.selenium</groupId> -->
<!-- 			<artifactId>selenium-client-factory</artifactId> -->
<!-- 			<version>2.8</version> -->
<!-- 			<scope>test</scope> -->
<!-- 		</dependency> -->

	</dependencies>

	<build>
		<!-- we don't care about the API version number -->
		<finalName>${project.artifactId}</finalName>
		<!-- <testSourceDirectory>src/selenium/java</testSourceDirectory> -->
		<plugins>
			<plugin>
				<groupId>org.apache.maven.plugins</groupId>
				<artifactId>maven-war-plugin</artifactId>
				<version>2.3</version>
				<executions>
					<execution>
						<phase>compile</phase>
						<goals>
							<goal>exploded</goal>
						</goals>
					</execution>
				</executions>
				<configuration>
					<archiveClasses>true</archiveClasses>
					<webResources>
						<!-- in order to interpolate version from pom into appengine-web.xml -->
						<resource>
							<directory>${basedir}/src/main/webapp/WEB-INF</directory>
							<filtering>true</filtering>
							<targetPath>WEB-INF</targetPath>
						</resource>
					</webResources>
					<webappDirectory>${webappDirectory}</webappDirectory>
				</configuration>
			</plugin>

			<!-- GWT Maven Plugin -->
			<plugin>
				<groupId>org.codehaus.mojo</groupId>
				<artifactId>gwt-maven-plugin</artifactId>
				<version>${gwt.version}</version>
				<executions>
					<execution>
						<goals>
							<goal>compile</goal>
							<goal>test</goal>
							<!-- <goal>i18n</goal> -->
							<goal>generateAsync</goal>
						</goals>
					</execution>
				</executions>
				<!-- Plugin configuration. There are many available options, see gwt-maven-plugin 
					documentation at codehaus.org -->
				<configuration>
					<runTarget>D3Demo.html</runTarget>
					<hostedWebapp>${webappDirectory}</hostedWebapp>
					<i18nMessagesBundle />
					<strict>true</strict>
					<logLevel>INFO</logLevel>
				</configuration>
			</plugin>

			<plugin>
				<groupId>com.google.appengine</groupId>
				<artifactId>appengine-maven-plugin</artifactId>
				<version>${appengine.target.version}</version>
			</plugin>

			<plugin>
				<groupId>org.apache.maven.plugins</groupId>
				<artifactId>maven-surefire-plugin</artifactId>
				<version>2.14.1</version>
				<configuration>
					<!-- we skip the tests by default... See selenium profile at the bottom 
						of the file -->
					<skipTests>true</skipTests>
				</configuration>
			</plugin>
		</plugins>

		<pluginManagement>
			<plugins>
				<!--This plugin's configuration is used to store Eclipse m2e settings 
					only. It has no influence on the Maven build itself. -->
				<plugin>
					<groupId>org.eclipse.m2e</groupId>
					<artifactId>lifecycle-mapping</artifactId>
					<version>1.0.0</version>
					<configuration>
						<lifecycleMappingMetadata>
							<pluginExecutions>
								<pluginExecution>
									<pluginExecutionFilter>
										<groupId>org.codehaus.mojo</groupId>
										<artifactId>build-helper-maven-plugin</artifactId>
										<versionRange>[1.7,)</versionRange>
										<goals>
											<goal>reserve-network-port</goal>
										</goals>
									</pluginExecutionFilter>
									<action>
										<ignore />
									</action>
								</pluginExecution>
								<pluginExecution>
									<pluginExecutionFilter>
										<groupId>org.codehaus.mojo</groupId>
										<artifactId>gwt-maven-plugin</artifactId>
										<versionRange>[${gwt.version},)</versionRange>
										<goals>
											<goal>generateAsync</goal>
											<goal>i18n</goal>
										</goals>
									</pluginExecutionFilter>
									<action>
										<ignore />
									</action>
								</pluginExecution>
								<pluginExecution>
									<pluginExecutionFilter>
										<groupId>org.apache.maven.plugins</groupId>
										<artifactId>maven-war-plugin</artifactId>
										<versionRange>[2.0,)</versionRange>
										<goals>
											<goal>inplace</goal>
											<goal>exploded</goal>
											<goal>manifest</goal>
										</goals>
									</pluginExecutionFilter>
									<action>
										<ignore />
									</action>
								</pluginExecution>
							</pluginExecutions>
						</lifecycleMappingMetadata>
					</configuration>
				</plugin>
			</plugins>
		</pluginManagement>


	</build>


	<profiles>
		<profile>
			<!-- here we create a specific profile to execute the selenium tests ! -->
			<id>selenium</id>
			<build>
				<plugins>
					<plugin>
						<groupId>org.apache.maven.plugins</groupId>
						<artifactId>maven-surefire-plugin</artifactId>
						<version>2.14.1</version>
						<configuration>
							<skipTests>false</skipTests>
						</configuration>
					</plugin>
				</plugins>
			</build>
		</profile>
	</profiles>

</project>
<|MERGE_RESOLUTION|>--- conflicted
+++ resolved
@@ -4,11 +4,7 @@
 	<parent>
 		<groupId>com.github.gwtd3</groupId>
 		<artifactId>gwt-d3</artifactId>
-<<<<<<< HEAD
 		<version>1.1.0-SNAPSHOT</version>
-=======
-		<version>1.0.2-SNAPSHOT</version>
->>>>>>> 584e0532
 	</parent>
 	<artifactId>gwt-d3-demo</artifactId>
 	<packaging>war</packaging>
@@ -96,7 +92,7 @@
 			<artifactId>selenium-java</artifactId>
 			<version>2.32.0</version>
 		</dependency>
-
+ 
 <!-- 		<dependency> -->
 <!-- 			<groupId>com.saucelabs.selenium</groupId> -->
 <!-- 			<artifactId>sauce-ondemand-driver</artifactId> -->
