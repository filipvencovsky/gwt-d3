--- conflicted
+++ resolved
@@ -34,13 +34,8 @@
 import com.github.gwtd3.api.D3;
 import com.github.gwtd3.api.behaviour.Drag;
 import com.github.gwtd3.api.behaviour.Drag.DragEventType;
-<<<<<<< HEAD
-import com.github.gwtd3.api.core.Datum;
-import com.github.gwtd3.api.core.Selection;
-=======
 import com.github.gwtd3.api.core.Selection;
 import com.github.gwtd3.api.core.Value;
->>>>>>> c1b4fd63
 import com.github.gwtd3.api.functions.DatumFunction;
 import com.github.gwtd3.api.scales.LinearScale;
 import com.github.gwtd3.api.svg.Symbol;
@@ -66,23 +61,12 @@
 /**
  * A component that allows the user to change a numeric value using the mouse.
  * <p>
-<<<<<<< HEAD
- * The slider is composed of a rule (a rigid line) and a cursor (a button-like shape). To change the value, the user can
- * drag the cursor along the rule, use the mouse wheel (TODO), or directly click on the rule. The current value may be
- * shown to the user (TODO) or not.
- * <p>
- * This component can be disabled using the {@link #setEnabled(boolean)} method.
- * <p>
- * This component fires {@link ValueChangeEvent} to external listeners when the value is changed by the user in any
- * mean.
-=======
  * The slider is composed of a rule (a rigid line) and a cursor (a button-like shape). To change the value, the user can drag the cursor along the rule, use the mouse wheel (TODO),
  * or directly click on the rule. The current value may be shown to the user (TODO) or not.
  * <p>
  * This component can be disabled using the {@link #setEnabled(boolean)} method.
  * <p>
  * This component fires {@link ValueChangeEvent} to external listeners when the value is changed by the user in any mean.
->>>>>>> c1b4fd63
  * <p>
  * Styling may be customized by providing you own instance of {@link Resources} (TODO).
  * <p>
@@ -97,7 +81,6 @@
  * 
  */
 public class Slider extends SVGDocumentWidget implements HasValue<Double>, HasValueChangeHandlers<Double>, HasEnabled,
-<<<<<<< HEAD
         ISVGDocument {
 
     private static final int DEFAULT_WIDTH = 100;
@@ -111,7 +94,7 @@
      */
     private class ClickOnRuleListener implements DatumFunction<Void> {
         @Override
-        public Void apply(final Element context, final Datum d, final int index) {
+		public Void apply(final Element context, final Value d, final int index) {
             updateValueFromMouseCoords();
             return null;
         }
@@ -126,7 +109,7 @@
      */
     private class DragListener implements DatumFunction<Void> {
         @Override
-        public Void apply(final Element context, final Datum d, final int index) {
+		public Void apply(final Element context, final Value d, final int index) {
             updateValueFromMouseCoords();
             return null;
         }
@@ -171,6 +154,7 @@
 
         /**
          * the class name for the slider
+		 * 
          * @return
          */
         String slider();
@@ -348,7 +332,7 @@
      */
     public Slider(final Resources resources, final Orientation orientation, final double min, final double max, final double value) {
         super(resources);
-        setWidth("" + DEFAULT_WIDTH);
+		setWidth("" + Slider.DEFAULT_WIDTH);
         setHeight("22");
         this.orientation = orientation;
         this.styles = resources.svgStyles();
@@ -418,19 +402,19 @@
         // update the size of the component and layout
         if (cursorChanged || sizeChanged) {
             // compute component size
-            int smalldim = (cursorSize * 2) + RULE_THICKNESS;
+			int smalldim = (cursorSize * 2) + Slider.RULE_THICKNESS;
 
             if (isHorizontal()) {
                 width = size;
                 height = smalldim;
                 x = cursorSize;
-                y = (smalldim / 2) - (RULE_THICKNESS / 2);
+				y = (smalldim / 2) - (Slider.RULE_THICKNESS / 2);
                 this.scale.range(cursorSize, size - cursorSize);
             }
             else {
                 width = smalldim;
                 height = size;
-                x = (smalldim / 2) - (RULE_THICKNESS / 2);
+				x = (smalldim / 2) - (Slider.RULE_THICKNESS / 2);
                 y = cursorSize;
                 this.scale.range(size - cursorSize, cursorSize);
             }
@@ -454,7 +438,7 @@
             int cx = 0;
             int cy = 0;
             int cursorPosition = scale.apply(currentValue).asInt();
-            int smallPosition = (RULE_THICKNESS / 2) + cursorSize;
+			int smallPosition = (Slider.RULE_THICKNESS / 2) + cursorSize;
             if (isHorizontal()) {
                 // modulate x from currentvalue
                 cx = cursorPosition;
@@ -689,599 +673,5 @@
         this.disabledChanged = true;
         scheduleRedraw();
     }
-=======
-		ISVGDocument {
-
-	private static final int DEFAULT_WIDTH = 100;
-	/**
-	 * 
-	 */
-	private static final int RULE_THICKNESS = 6;
-
-	/**
-	 * The click handler for the rule
-	 */
-	private class ClickOnRuleListener implements DatumFunction<Void> {
-		@Override
-		public Void apply(final Element context, final Value d, final int index) {
-			updateValueFromMouseCoords();
-			return null;
-		}
-
-	}
-
-	/**
-	 * The drag handler for the cursor.
-	 * 
-	 * @author <a href="mailto:schiochetanthoni@gmail.com">Anthony Schiochet</a>
-	 * 
-	 */
-	private class DragListener implements DatumFunction<Void> {
-		@Override
-		public Void apply(final Element context, final Value d, final int index) {
-			updateValueFromMouseCoords();
-			return null;
-		}
-
-	}
-
-	/**
-	 * The orientation of the slider,
-	 * which is horizontal or vertical.
-	 * 
-	 */
-	public enum Orientation {
-		/**
-		 * horizontal slider
-		 */
-		HORIZONTAL,
-		/**
-		 * vertical slider
-		 */
-		VERTICAL;
-	}
-
-	/**
-	 * the resources of the slider
-	 */
-	public static interface Resources extends SVGResources {
-		/**
-		 * @return the stylesheet
-		 */
-		@Override
-		@Source("Slider.css")
-		Styles svgStyles();
-	}
-
-	/**
-	 * Styles for the {@link Slider} component.
-	 * 
-	 * @author <a href="mailto:schiochetanthoni@gmail.com">Anthony Schiochet</a>
-	 * 
-	 */
-	public static interface Styles extends SVGStyles {
-
-		/**
-		 * the class name for the slider
-		 * 
-		 * @return
-		 */
-		String slider();
-
-		/**
-		 * The class name for the rule.
-		 * 
-		 * @return the class name
-		 */
-		String rule();
-
-		/**
-		 * The class name for the cursor.
-		 * 
-		 * @return the class name
-		 */
-		String cursor();
-
-		/**
-		 * The class name for the label
-		 * 
-		 * @return the class name
-		 */
-		String label();
-
-		/**
-		 * class name to apply to each component (cursor, rule, label)
-		 * when the widget is disabled.
-		 * 
-		 * @return the class name
-		 */
-		String disabled();
-	}
-
-	private static final int DEFAULT_SIZE = 100;
-
-	private static final int DEFAULT_CURSOR_SIZE = 8;
-
-	private int size = Slider.DEFAULT_SIZE;
-
-	private int cursorSize = Slider.DEFAULT_CURSOR_SIZE;
-
-	private Double currentValue;
-
-	private final Orientation orientation;
-
-	private Selection cursor;
-	private Selection rule;
-	private Selection label;
-
-	private boolean disabled;
-
-	private final Styles styles;
-
-	// internal variables
-	private Symbol cursorGenerator;
-
-	/**
-	 * cursor size has changed
-	 */
-	private boolean cursorChanged = false;
-
-	/**
-	 * the value has changed (or min or max)
-	 */
-	private boolean valueChanged = false;
-
-	/**
-	 * disabled state changed
-	 */
-	private boolean disabledChanged = false;
-
-	/**
-	 * the size of the rule has changed
-	 */
-	private boolean sizeChanged = false;
-
-	private final LinearScale scale;
-
-	// ======= constructors ================
-
-	/**
-	 * A default horizontal slider between 1 and 100 initialized at 50
-	 * that use the default {@link Resources}.
-	 */
-	public Slider() {
-		this(Orientation.HORIZONTAL);
-	}
-
-	/**
-	 * A default horizontal slider between 1 and 100 initialized at 50
-	 * that use the given {@link Resources}.
-	 * 
-	 * @param resources
-	 *            the custom resources
-	 */
-	public Slider(final Resources resources) {
-		this(resources, Orientation.HORIZONTAL);
-	}
-
-	/**
-	 * A default slider with the given orientation
-	 * with values ranging between 1 and 100 initialized at 50
-	 * that use the given {@link Resources}.
-	 * 
-	 * @param resources
-	 *            the custom resources
-	 * @param orientation
-	 *            the orientation
-	 */
-	public Slider(final Resources resources, final Orientation orientation) {
-		this(resources, orientation, 1.0, 100.0, 50);
-	}
-
-	/**
-	 * A default slider with the given orientation
-	 * with values ranging between 1 and 100 initialized at 50
-	 * that use the default {@link Resources}.
-	 * 
-	 * @param orientation
-	 *            the orientation
-	 */
-	public Slider(final Orientation orientation) {
-		this(orientation, 1.0, 100.0, 50);
-	}
-
-	/**
-	 * A default horizontal slider with the given range of values
-	 * that use the default {@link Resources}.
-	 * 
-	 * @param min
-	 *            the minimum value
-	 * @param max
-	 *            the maximum value
-	 * @param value
-	 *            the current value
-	 */
-	@UiConstructor
-	public Slider(final double min, final double max, final double value) {
-		this(Orientation.HORIZONTAL, min, max, value);
-	}
-
-	/**
-	 * A default slider with the given orientation
-	 * with the given range of values
-	 * that use the default {@link Resources}.
-	 * 
-	 * @param orientation
-	 *            the orientation
-	 * @param min
-	 *            the minimum value
-	 * @param max
-	 *            the maximum value
-	 * @param value
-	 *            the current value
-	 */
-	public Slider(final Orientation orientation, final double min, final double max, final double value) {
-		this((Resources) GWT.create(Resources.class), orientation, min, max, value);
-	}
-
-	/**
-	 * A slider with the given orientation
-	 * with the given range of values
-	 * that use the given {@link Resources}.
-	 * 
-	 * @param resources
-	 * @param orientation
-	 *            the orientation
-	 * @param min
-	 *            the minimum value
-	 * @param max
-	 *            the maximum value
-	 * @param value
-	 *            the current value
-	 */
-	public Slider(final Resources resources, final Orientation orientation, final double min, final double max, final double value) {
-		super(resources);
-		setWidth("" + Slider.DEFAULT_WIDTH);
-		setHeight("22");
-		this.orientation = orientation;
-		this.styles = resources.svgStyles();
-		addStyleName(this.styles.slider());
-		// default values
-		this.scale = D3.scale.linear().domain(min, Math.max(min, max));
-		setSize(Slider.DEFAULT_SIZE);
-		this.setValue(value);
-	}
-
-	// ========== lifecycle methods ==============
-	@Override
-	protected void onSelectionAttached(final Selection selection) {
-		super.onSelectionAttached(selection);
-
-		// set some constraints
-		// create the rule + attach the styles
-		rule = select().append("rect")
-				.attr("x", 0)
-				.attr("y", 0)
-				.attr("rx", 3)
-				.attr("ry", 3)
-				.classed(styles.rule(), true)
-				.on(BrowserEvents.MOUSEDOWN, new ClickOnRuleListener());
-
-		// .on(BrowserEvents.MOUSEWHEEL, new MouseWheelOnRuleListener());
-
-		// create the symbol generator as a circle
-		// TODO: possibly make this customizable
-		this.cursorGenerator = D3.svg().symbol().type(Type.CIRCLE).size(cursorSize);
-		// create the cursor as a path depending cursor generator
-		// this.cursor = select().append("path")
-		// .classed(styles.cursor(), true)
-		// .attr("transform", computeCursorTranslationValue())
-		// // the data passed in no sense: we dont care about the data,
-		// // since all accessors are constants
-		// .attr("d", cursorGenerator.generate(D3.identity()));
-		this.cursor = select().append("circle")
-				.classed(styles.cursor(), true);
-
-		// install drag
-		Drag drag = D3.behavior().drag()
-				// .origin(D3.identity())
-				.on(DragEventType.drag, new DragListener());
-		// .origin(D3.identity())
-		;
-		// register listeners
-		cursor.call(drag);
-
-		cursorChanged = sizeChanged = disabledChanged = valueChanged = true;
-	}
-
-	/*
-	 * (non-Javadoc)
-	 * 
-	 * @see com.github.gwtd3.ui.D3Widget#redraw()
-	 */
-	@Override
-	public void redraw() {
-		super.redraw();
-
-		int width = 0;
-		int height = 0;
-		int x = 0;
-		int y = 0;
-
-		// update the size of the component and layout
-		if (cursorChanged || sizeChanged) {
-			// compute component size
-			int smalldim = (cursorSize * 2) + Slider.RULE_THICKNESS;
-
-			if (isHorizontal()) {
-				width = size;
-				height = smalldim;
-				x = cursorSize;
-				y = (smalldim / 2) - (Slider.RULE_THICKNESS / 2);
-				this.scale.range(cursorSize, size - cursorSize);
-			}
-			else {
-				width = smalldim;
-				height = size;
-				x = (smalldim / 2) - (Slider.RULE_THICKNESS / 2);
-				y = cursorSize;
-				this.scale.range(size - cursorSize, cursorSize);
-			}
-
-			setViewBox(0, 0, width, height);
-			rule.attr("width", width - (2 * cursorSize))
-					.attr("height", height - (2 * cursorSize));
-			rule.attr("x", x);
-			rule.attr("y", y);
-
-		}
-
-		// update the cursor rendition
-		if (cursorChanged) {
-			cursor.attr("r", cursorSize);
-			// cursor.call(cursorGenerator);
-		}
-
-		// update the cursor position
-		if (valueChanged) {
-			int cx = 0;
-			int cy = 0;
-			int cursorPosition = scale.apply(currentValue).asInt();
-			int smallPosition = (Slider.RULE_THICKNESS / 2) + cursorSize;
-			if (isHorizontal()) {
-				// modulate x from currentvalue
-				cx = cursorPosition;
-				cy = smallPosition;
-			}
-			else {
-				// modulate y from currentvalue
-				cx = smallPosition;
-				cy = cursorPosition;
-			}
-			cursor.attr("cx", cx);
-			cursor.attr("cy", cy);
-		}
-
-		if (disabledChanged) {
-			cursor.classed(styles.disabled(), !isEnabled());
-			rule.classed(styles.disabled(), !isEnabled());
-			// label.classed(styles.disabled(), !isEnabled());
-		}
-
-		valueChanged = false;
-		sizeChanged = false;
-		disabledChanged = false;
-		cursorChanged = false;
-	}
-
-	// =========== internal methods =============
-
-	/**
-	 * @return true if this slider is horizontal
-	 */
-	private boolean isHorizontal() {
-		return orientation == Orientation.HORIZONTAL;
-	}
-
-	/**
-	 * Compute the new current value of the slider
-	 * according to the coordionates of the last mouse event
-	 */
-	protected void updateValueFromMouseCoords() {
-		double newValue = 0;
-		if (isHorizontal()) {
-			double mouseX = D3.mouseX(this.getElement());
-			newValue = scale.invert(mouseX).asDouble();
-			// newValue = Math.max();
-		}
-		else {
-			double mouseY = D3.mouseY(this.getElement());
-			newValue = scale.invert(mouseY).asDouble();
-		}
-
-		setValue(newValue, true);
-	}
-
-	/**
-	 * Ensure the value is lower than max and greater than min,
-	 * and correct it if necessary.
-	 * 
-	 * @return true if the value was corrected
-	 */
-	private boolean ensureCurrentValueInRange() {
-		double oldValue = currentValue;
-		this.currentValue = Math.max(currentValue, getMin());
-		this.currentValue = Math.min(currentValue, getMax());
-		return currentValue.doubleValue() != oldValue;
-	}
-
-	// ============ interface methods =========
-
-	/**
-	 * Set the cursor size in pixels. The given
-	 * 
-	 * @param cursorSize
-	 *            the cursorSize to set
-	 */
-	public void setCursorSize(final int cursorSize) {
-		this.cursorSize = cursorSize;
-		cursorChanged = true;
-		scheduleRedraw();
-	}
-
-	/**
-	 * Set the size of the slider in pixels, which is interpreted differently according to the orientation.
-	 * <p>
-	 * The size of the slider measures the length in pixels (with a scale of 1,1) of the rule of the slider.
-	 * 
-	 * @param sizeInPixels
-	 */
-	public void setSize(final int sizeInPixels) {
-		this.size = sizeInPixels;
-		sizeChanged = true;
-		scheduleRedraw();
-	}
-
-	/*
-	 * (non-Javadoc)
-	 * 
-	 * @see
-	 * com.google.gwt.event.logical.shared.HasValueChangeHandlers#addValueChangeHandler(com.google.gwt.event.logical
-	 * .shared.ValueChangeHandler)
-	 */
-	@Override
-	public HandlerRegistration addValueChangeHandler(final ValueChangeHandler<Double> handler) {
-		return this.addHandler(handler, ValueChangeEvent.getType());
-	}
-
-	/*
-	 * (non-Javadoc)
-	 * 
-	 * @see com.google.gwt.user.client.ui.HasValue#getValue()
-	 */
-	@Override
-	public Double getValue() {
-		return currentValue;
-	}
-
-	/*
-	 * (non-Javadoc)
-	 * 
-	 * @see com.google.gwt.user.client.ui.HasValue#setValue(java.lang.Object)
-	 */
-	@Override
-	public void setValue(final Double value) {
-		setValue(value, false);
-	}
-
-	/*
-	 * (non-Javadoc)
-	 * 
-	 * @see com.google.gwt.user.client.ui.HasValue#setValue(java.lang.Object, boolean)
-	 */
-	@Override
-	public void setValue(final Double value, final boolean fireEvents) {
-		if (Objects.equal(value, currentValue)) {
-			return;
-		}
-		this.currentValue = value;
-		this.valueChanged = true;
-		scheduleRedraw();
-		ensureCurrentValueInRange();
-		if (fireEvents) {
-			scheduleEvent();
-		}
-
-	}
-
-	private boolean scheduled = false;
-
-	private void scheduleEvent() {
-		if (scheduled) {
-			return;
-		}
-		scheduled = true;
-		Scheduler.get().scheduleFinally(new ScheduledCommand() {
-			@Override
-			public void execute() {
-				scheduled = false;
-				// ValueChangeEvent.fire(Slider.this, currentValue);
-			}
-		});
-		ValueChangeEvent.fire(Slider.this, currentValue);
-	}
-
-	/**
-	 * The maximum this slider can set the value.
-	 * 
-	 * @param max
-	 *            the new maximum value
-	 */
-	public void setMax(final double max) {
-		double min = getMin();
-		scale.domain(Math.min(min, max), max);
-		valueChanged = true;
-		scheduleRedraw();
-		if (ensureCurrentValueInRange()) {
-			scheduleEvent();
-		}
-	}
-
-	/**
-	 * The minimum this slider can set the value.
-	 * 
-	 * @param min
-	 *            the new minimum value
-	 */
-	public void setMin(final double min) {
-		double max = getMax();
-		scale.domain(min, Math.max(min, max));
-		valueChanged = true;
-		if (ensureCurrentValueInRange()) {
-			scheduleEvent();
-		}
-		scheduleRedraw();
-	}
-
-	/**
-	 * The maximum this slider can set the value.
-	 * 
-	 * @return the max the maximum
-	 */
-	public double getMax() {
-		return scale.domain().getNumber(1);
-	}
-
-	/**
-	 * The minimum this slider can set the value.
-	 * 
-	 * @return the min the minimum
-	 */
-	public double getMin() {
-		return scale.domain().getNumber(0);
-	}
-
-	/*
-	 * (non-Javadoc)
-	 * 
-	 * @see com.google.gwt.user.client.ui.HasEnabled#isEnabled()
-	 */
-	@Override
-	public boolean isEnabled() {
-		return !disabled;
-	}
-
-	/*
-	 * (non-Javadoc)
-	 * 
-	 * @see com.google.gwt.user.client.ui.HasEnabled#setEnabled(boolean)
-	 */
-	@Override
-	public void setEnabled(final boolean enabled) {
-		this.disabled = !enabled;
-		this.disabledChanged = true;
-		scheduleRedraw();
-	}
->>>>>>> c1b4fd63
 
 }