/**
 * Copyright (c) 2013, Anthony Schiochet and Eric Citaire
 * All rights reserved.
 *
 * Redistribution and use in source and binary forms, with or without
 * modification, are permitted provided that the following conditions are met:
 *
 * * Redistributions of source code must retain the above copyright notice, this
 *   list of conditions and the following disclaimer.
 *
 * * Redistributions in binary form must reproduce the above copyright notice,
 *   this list of conditions and the following disclaimer in the documentation
 *   and/or other materials provided with the distribution.
 *
 * * The names Anthony Schiochet and Eric Citaire may not be used to endorse or promote products
 *   derived from this software without specific prior written permission.
 *
 * THIS SOFTWARE IS PROVIDED BY THE COPYRIGHT HOLDERS AND CONTRIBUTORS "AS IS"
 * AND ANY EXPRESS OR IMPLIED WARRANTIES, INCLUDING, BUT NOT LIMITED TO, THE
 * IMPLIED WARRANTIES OF MERCHANTABILITY AND FITNESS FOR A PARTICULAR PURPOSE ARE
 * DISCLAIMED. IN NO EVENT SHALL MICHAEL BOSTOCK BE LIABLE FOR ANY DIRECT,
 * INDIRECT, INCIDENTAL, SPECIAL, EXEMPLARY, OR CONSEQUENTIAL DAMAGES (INCLUDING,
 * BUT NOT LIMITED TO, PROCUREMENT OF SUBSTITUTE GOODS OR SERVICES; LOSS OF USE,
 * DATA, OR PROFITS; OR BUSINESS INTERRUPTION) HOWEVER CAUSED AND ON ANY THEORY
 * OF LIABILITY, WHETHER IN CONTRACT, STRICT LIABILITY, OR TORT (INCLUDING
 * NEGLIGENCE OR OTHERWISE) ARISING IN ANY WAY OUT OF THE USE OF THIS SOFTWARE,
 * EVEN IF ADVISED OF THE POSSIBILITY OF SUCH DAMAGE.
 */
package com.github.gwtd3.ui.data;

import java.util.List;

<<<<<<< HEAD
import com.github.gwtd3.api.core.Datum;
import com.github.gwtd3.api.core.Selection;
import com.github.gwtd3.api.core.UpdateSelection;
=======
import com.github.gwtd3.api.arrays.Array;
import com.github.gwtd3.api.core.Selection;
import com.github.gwtd3.api.core.UpdateSelection;
import com.github.gwtd3.api.core.Value;
>>>>>>> c1b4fd63
import com.github.gwtd3.api.functions.KeyFunction;
import com.google.gwt.core.shared.GWT;
import com.google.gwt.dom.client.Element;

/**
 * Wraps the generic algorithm of joining data to a selection, easing the
 * process of creating and removing new elements.
 * <p>
<<<<<<< HEAD
 * Usage : create a SelectionUpdater and call the {@link #update(Selection, List, SelectionUpdater)} method providing
 * data.
=======
 * Usage : create a SelectionUpdater and call the {@link #update(Selection, List, SelectionUpdater)} method providing data.
>>>>>>> c1b4fd63
 * 
 * FIXME: handle nested selections case
 * 
 * 
 * 
 * @author SCHIOCA
 * 
 * @param <T>
 *            the type of values joined to selection
 */
public class SelectionDataJoiner {

<<<<<<< HEAD
    private SelectionDataJoiner() {

    }

    /**
     * Update the given selection with the specified data, using the provided
     * updater.
     * <p>
     * The update pattern used is :
     * <ol>
     * <li>join data
     * <li>enter
     * <li>exit
     * <li>end
     * </ol>
     * 
     * @param parent
     *            the parent selection
     * @param data
     *            the data
     * @param updater
     *            the updater
     */
    public static <T> UpdateSelection update(final Selection parent, final List<T> data,
            final SelectionUpdater<T> updater) {
        // first create a selection for all child elements
        Selection child = parent.selectAll(updater.getSelector());
        // join data
        GWT.log("DATA: joining " + data.size() + " elements ");
        UpdateSelection updateSelection = child.data(data, new KeyFunction<String>() {
            @Override
            public String apply(final Element context, final Datum d, final int index) {
                return updater.getKey(d.<T> as(), index);
            }
        });

        updater.onJoinStart(updateSelection);
        // enter
        boolean shouldEnter = updater.beforeEnter(updateSelection);
        if (shouldEnter) {
            // (new elements)
            Selection newElements = updateSelection.enter().append(updater.getElementName());
            updater.afterEnter(newElements);
        }
        // update (existing + new + stales)

        boolean shouldExit = updater.beforeExit(updateSelection);
        // exit: remove states elements
        if (shouldExit) {
            Selection staleElements = updateSelection.exit();
            updater.afterExit(staleElements);
        }

        // final update
        updater.onJoinEnd(updateSelection);

        return updateSelection;
    }
=======
	private SelectionDataJoiner() {

	}

	/**
	 * Update the given selection with the specified data, using the provided
	 * updater.
	 * <p>
	 * The update pattern used is :
	 * <ol>
	 * <li>join data
	 * <li>enter
	 * <li>exit
	 * <li>end
	 * </ol>
	 * 
	 * @param parent
	 *            the parent selection
	 * @param data
	 *            the data
	 * @param updater
	 *            the updater
	 */
	public static <T> UpdateSelection update(final Selection parent, final List<T> data,
			final SelectionUpdater<T> updater) {
		// first create a selection for all child elements
		Selection child = parent.selectAll(updater.getSelector());
		// join data
		GWT.log("DATA: joining " + data.size() + " elements ");
		UpdateSelection updateSelection = child.data(data, new KeyFunction<String>() {
			@Override
			public String map(final Element context, final Array<?> newDataArray, final Value d, final int index) {
				return updater.getKey(d.<T> as(), index);
			}
		});

		updater.onJoinStart(updateSelection);
		// enter
		boolean shouldEnter = updater.beforeEnter(updateSelection);
		if (shouldEnter) {
			// (new elements)
			Selection newElements = updateSelection.enter().append(updater.getElementName());
			updater.afterEnter(newElements);
		}
		// update (existing + new + stales)

		boolean shouldExit = updater.beforeExit(updateSelection);
		// exit: remove states elements
		if (shouldExit) {
			Selection staleElements = updateSelection.exit();
			updater.afterExit(staleElements);
		}

		// final update
		updater.onJoinEnd(updateSelection);

		return updateSelection;
	}
>>>>>>> c1b4fd63

}<|MERGE_RESOLUTION|>--- conflicted
+++ resolved
@@ -30,16 +30,10 @@
 
 import java.util.List;
 
-<<<<<<< HEAD
-import com.github.gwtd3.api.core.Datum;
-import com.github.gwtd3.api.core.Selection;
-import com.github.gwtd3.api.core.UpdateSelection;
-=======
 import com.github.gwtd3.api.arrays.Array;
 import com.github.gwtd3.api.core.Selection;
 import com.github.gwtd3.api.core.UpdateSelection;
 import com.github.gwtd3.api.core.Value;
->>>>>>> c1b4fd63
 import com.github.gwtd3.api.functions.KeyFunction;
 import com.google.gwt.core.shared.GWT;
 import com.google.gwt.dom.client.Element;
@@ -48,12 +42,7 @@
  * Wraps the generic algorithm of joining data to a selection, easing the
  * process of creating and removing new elements.
  * <p>
-<<<<<<< HEAD
- * Usage : create a SelectionUpdater and call the {@link #update(Selection, List, SelectionUpdater)} method providing
- * data.
-=======
  * Usage : create a SelectionUpdater and call the {@link #update(Selection, List, SelectionUpdater)} method providing data.
->>>>>>> c1b4fd63
  * 
  * FIXME: handle nested selections case
  * 
@@ -66,7 +55,6 @@
  */
 public class SelectionDataJoiner {
 
-<<<<<<< HEAD
     private SelectionDataJoiner() {
 
     }
@@ -98,7 +86,7 @@
         GWT.log("DATA: joining " + data.size() + " elements ");
         UpdateSelection updateSelection = child.data(data, new KeyFunction<String>() {
             @Override
-            public String apply(final Element context, final Datum d, final int index) {
+			public String map(final Element context, final Array<?> newDataArray, final Value d, final int index) {
                 return updater.getKey(d.<T> as(), index);
             }
         });
@@ -125,65 +113,5 @@
 
         return updateSelection;
     }
-=======
-	private SelectionDataJoiner() {
-
-	}
-
-	/**
-	 * Update the given selection with the specified data, using the provided
-	 * updater.
-	 * <p>
-	 * The update pattern used is :
-	 * <ol>
-	 * <li>join data
-	 * <li>enter
-	 * <li>exit
-	 * <li>end
-	 * </ol>
-	 * 
-	 * @param parent
-	 *            the parent selection
-	 * @param data
-	 *            the data
-	 * @param updater
-	 *            the updater
-	 */
-	public static <T> UpdateSelection update(final Selection parent, final List<T> data,
-			final SelectionUpdater<T> updater) {
-		// first create a selection for all child elements
-		Selection child = parent.selectAll(updater.getSelector());
-		// join data
-		GWT.log("DATA: joining " + data.size() + " elements ");
-		UpdateSelection updateSelection = child.data(data, new KeyFunction<String>() {
-			@Override
-			public String map(final Element context, final Array<?> newDataArray, final Value d, final int index) {
-				return updater.getKey(d.<T> as(), index);
-			}
-		});
-
-		updater.onJoinStart(updateSelection);
-		// enter
-		boolean shouldEnter = updater.beforeEnter(updateSelection);
-		if (shouldEnter) {
-			// (new elements)
-			Selection newElements = updateSelection.enter().append(updater.getElementName());
-			updater.afterEnter(newElements);
-		}
-		// update (existing + new + stales)
-
-		boolean shouldExit = updater.beforeExit(updateSelection);
-		// exit: remove states elements
-		if (shouldExit) {
-			Selection staleElements = updateSelection.exit();
-			updater.afterExit(staleElements);
-		}
-
-		// final update
-		updater.onJoinEnd(updateSelection);
-
-		return updateSelection;
-	}
->>>>>>> c1b4fd63
 
 }