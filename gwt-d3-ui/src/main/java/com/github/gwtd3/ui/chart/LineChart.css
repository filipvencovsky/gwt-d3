--- conflicted
+++ resolved
@@ -40,13 +40,10 @@
 .y path {
 }
 
-<<<<<<< HEAD
-=======
 .y text{
 	text-anchor: end;
 }
 
->>>>>>> c1b4fd63
 .line {
   fill: none;
   stroke: steelblue;
