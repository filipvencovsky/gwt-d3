--- conflicted
+++ resolved
@@ -83,19 +83,11 @@
 
     @Override
     public String getKey(final T datum, final int index) {
-<<<<<<< HEAD
         return Integer.toString(index);
     }
 
     public static final void debugSelection(final String message, final Selection selection) {
-        System.out.println(message + ": " + selection.count());
-=======
-        return Integer.toString(index); 
-    }
-
-    public static final void debugSelection(final String message, final Selection selection) {
         System.out.println(message + ": " + selection.size());
->>>>>>> c1b4fd63
     }
 
 }