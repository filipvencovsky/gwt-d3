/**
 * Copyright (c) 2013, Anthony Schiochet and Eric Citaire
 * All rights reserved.
 *
 * Redistribution and use in source and binary forms, with or without
 * modification, are permitted provided that the following conditions are met:
 *
 * * Redistributions of source code must retain the above copyright notice, this
 *   list of conditions and the following disclaimer.
 *
 * * Redistributions in binary form must reproduce the above copyright notice,
 *   this list of conditions and the following disclaimer in the documentation
 *   and/or other materials provided with the distribution.
 *
 * * The names Anthony Schiochet and Eric Citaire may not be used to endorse or promote products
 *   derived from this software without specific prior written permission.
 *
 * THIS SOFTWARE IS PROVIDED BY THE COPYRIGHT HOLDERS AND CONTRIBUTORS "AS IS"
 * AND ANY EXPRESS OR IMPLIED WARRANTIES, INCLUDING, BUT NOT LIMITED TO, THE
 * IMPLIED WARRANTIES OF MERCHANTABILITY AND FITNESS FOR A PARTICULAR PURPOSE ARE
 * DISCLAIMED. IN NO EVENT SHALL MICHAEL BOSTOCK BE LIABLE FOR ANY DIRECT,
 * INDIRECT, INCIDENTAL, SPECIAL, EXEMPLARY, OR CONSEQUENTIAL DAMAGES (INCLUDING,
 * BUT NOT LIMITED TO, PROCUREMENT OF SUBSTITUTE GOODS OR SERVICES; LOSS OF USE,
 * DATA, OR PROFITS; OR BUSINESS INTERRUPTION) HOWEVER CAUSED AND ON ANY THEORY
 * OF LIABILITY, WHETHER IN CONTRACT, STRICT LIABILITY, OR TORT (INCLUDING
 * NEGLIGENCE OR OTHERWISE) ARISING IN ANY WAY OUT OF THE USE OF THIS SOFTWARE,
 * EVEN IF ADVISED OF THE POSSIBILITY OF SUCH DAMAGE.
 */
package com.github.gwtd3.ui.chart;

import com.github.gwtd3.api.Coords;
import com.github.gwtd3.api.D3;
import com.github.gwtd3.api.arrays.Array;
import com.github.gwtd3.api.behaviour.Drag;
import com.github.gwtd3.api.behaviour.Drag.DragEventType;
<<<<<<< HEAD
import com.github.gwtd3.api.core.Datum;
import com.github.gwtd3.api.core.Selection;
=======
import com.github.gwtd3.api.core.Selection;
import com.github.gwtd3.api.core.Value;
>>>>>>> c1b4fd63
import com.github.gwtd3.api.functions.DatumFunction;
import com.github.gwtd3.api.scales.ContinuousQuantitativeScale;
import com.github.gwtd3.ui.model.AxisModel;
import com.google.gwt.dom.client.Element;

/**
 * Wrap the complexity of drag events to let the user navigate through the X
 * dimension.
 * <p>
 * Usage:
 * <p>
 * 
 * {@code
 * new DragSupport(model).registerListeners(selection);
 * }
 * 
 * @author <a href="mailto:schiochetanthoni@gmail.com">Anthony Schiochet</a>
 * 
 */
class DragSupport {

<<<<<<< HEAD
    private final AxisModel<? extends ContinuousQuantitativeScale<?>> model;
    /**
     * flag to indicate a drag gesture starting
     */
    private boolean starting;
    /**
     * The point when the drag gesture starts, serve as reference for distance
     * computations.
     */
    private Coords startPoint;
    /**
     * Copy of the scale of the X axis when the drag gesture begins
     */
    private ContinuousQuantitativeScale<?> startXScale;

    /**
     * The D3 {@link Drag} object.
     */
    private Drag drag;

    /**
     * Disable the drag feature.
     * 
     */
    private boolean disabled;

    private final class OnDrag implements DatumFunction<Void> {
        @Override
        public Void apply(final Element context, final Datum d, final int index) {
            if (disabled) {
                return null;
            }
            // when starting, save the starting Point
            if (starting) {
                starting = false;
                startPoint = D3.eventAsCoords();
            }
            // compute the new X domain according to the X
            // distance
            // of mouse with the starting point
            double xDistance = (D3.eventAsCoords().x()) - startPoint.x();
            Array<?> domain = startXScale.domain();
            double dXDomain = startXScale.invert(xDistance).asDouble() - domain.getNumber(0);
            double newX1 = domain.getNumber(0) - dXDomain;
            double newX2 = domain.getNumber(1) - dXDomain;

            // update the new scale and redraw Xaxis and Series
            model.setVisibleDomain(newX1, newX2);
            return null;
        }
    }

    private final class OnDragEnd implements DatumFunction<Void> {
        @Override
        public Void apply(final Element context, final Datum d, final int index) {
            if (disabled) {
                return null;
            }
            starting = false;
            startPoint = null;
            return null;
        }
    }

    private final class OnDragStart implements DatumFunction<Void> {
        @Override
        public Void apply(final Element context, final Datum d, final int index) {
            if (disabled) {
                return null;
            }
            starting = true;
            startXScale = model.scale().copy();
            return null;
        }
    }

    public DragSupport(final AxisModel<? extends ContinuousQuantitativeScale<?>> model) {
        this.model = model;
        enable();
    }

    public void disable() {
        disabled = true;
        drag = createDisabledDrag();
    }

    private Drag createDisabledDrag() {
        return D3.behavior().drag();
    }

    public void enable() {
        disabled = false;
        drag = createEnabledDragObject();
    }

    public DragSupport registerListeners(final Selection selection) {
        selection.call(drag);
        return this;
    }

    private Drag createEnabledDragObject() {
        return D3.behavior().drag()
                // on drag start init flags
                .on(DragEventType.dragstart, new OnDragStart())
                .on(DragEventType.dragend, new OnDragEnd())
                .on(DragEventType.drag, new OnDrag());
    }
=======
	private final AxisModel<? extends ContinuousQuantitativeScale<?>> model;
	/**
	 * flag to indicate a drag gesture starting
	 */
	private boolean starting;
	/**
	 * The point when the drag gesture starts, serve as reference for distance
	 * computations.
	 */
	private Coords startPoint;
	/**
	 * Copy of the scale of the X axis when the drag gesture begins
	 */
	private ContinuousQuantitativeScale<?> startXScale;

	/**
	 * The D3 {@link Drag} object.
	 */
	private Drag drag;

	/**
	 * Disable the drag feature.
	 * 
	 */
	private boolean disabled;

	private final class OnDrag implements DatumFunction<Void> {
		@Override
		public Void apply(final Element context, final Value d, final int index) {
			if (disabled) {
				return null;
			}
			// when starting, save the starting Point
			if (starting) {
				starting = false;
				startPoint = D3.eventAsCoords();
			}
			// compute the new X domain according to the X
			// distance
			// of mouse with the starting point
			double xDistance = (D3.eventAsCoords().x()) - startPoint.x();
			Array<?> domain = startXScale.domain();
			double dXDomain = startXScale.invert(xDistance).asDouble() - domain.getNumber(0);
			double newX1 = domain.getNumber(0) - dXDomain;
			double newX2 = domain.getNumber(1) - dXDomain;

			// update the new scale and redraw Xaxis and Series
			model.setVisibleDomain(newX1, newX2);
			return null;
		}
	}

	private final class OnDragEnd implements DatumFunction<Void> {
		@Override
		public Void apply(final Element context, final Value d, final int index) {
			if (disabled) {
				return null;
			}
			starting = false;
			startPoint = null;
			return null;
		}
	}

	private final class OnDragStart implements DatumFunction<Void> {
		@Override
		public Void apply(final Element context, final Value d, final int index) {
			if (disabled) {
				return null;
			}
			starting = true;
			startXScale = model.scale().copy();
			return null;
		}
	}

	public DragSupport(final AxisModel<? extends ContinuousQuantitativeScale<?>> model) {
		this.model = model;
		enable();
	}

	public void disable() {
		disabled = true;
		drag = createDisabledDrag();
	}

	private Drag createDisabledDrag() {
		return D3.behavior().drag();
	}

	public void enable() {
		disabled = false;
		drag = createEnabledDragObject();
	}

	public DragSupport registerListeners(final Selection selection) {
		selection.call(drag);
		return this;
	}

	private Drag createEnabledDragObject() {
		return D3.behavior().drag()
				// on drag start init flags
				.on(DragEventType.dragstart, new OnDragStart())
				.on(DragEventType.dragend, new OnDragEnd())
				.on(DragEventType.drag, new OnDrag());
	}
>>>>>>> c1b4fd63
}<|MERGE_RESOLUTION|>--- conflicted
+++ resolved
@@ -33,13 +33,8 @@
 import com.github.gwtd3.api.arrays.Array;
 import com.github.gwtd3.api.behaviour.Drag;
 import com.github.gwtd3.api.behaviour.Drag.DragEventType;
-<<<<<<< HEAD
-import com.github.gwtd3.api.core.Datum;
-import com.github.gwtd3.api.core.Selection;
-=======
 import com.github.gwtd3.api.core.Selection;
 import com.github.gwtd3.api.core.Value;
->>>>>>> c1b4fd63
 import com.github.gwtd3.api.functions.DatumFunction;
 import com.github.gwtd3.api.scales.ContinuousQuantitativeScale;
 import com.github.gwtd3.ui.model.AxisModel;
@@ -61,7 +56,6 @@
  */
 class DragSupport {
 
-<<<<<<< HEAD
     private final AxisModel<? extends ContinuousQuantitativeScale<?>> model;
     /**
      * flag to indicate a drag gesture starting
@@ -90,7 +84,7 @@
 
     private final class OnDrag implements DatumFunction<Void> {
         @Override
-        public Void apply(final Element context, final Datum d, final int index) {
+		public Void apply(final Element context, final Value d, final int index) {
             if (disabled) {
                 return null;
             }
@@ -116,7 +110,7 @@
 
     private final class OnDragEnd implements DatumFunction<Void> {
         @Override
-        public Void apply(final Element context, final Datum d, final int index) {
+		public Void apply(final Element context, final Value d, final int index) {
             if (disabled) {
                 return null;
             }
@@ -128,7 +122,7 @@
 
     private final class OnDragStart implements DatumFunction<Void> {
         @Override
-        public Void apply(final Element context, final Datum d, final int index) {
+		public Void apply(final Element context, final Value d, final int index) {
             if (disabled) {
                 return null;
             }
@@ -169,113 +163,4 @@
                 .on(DragEventType.dragend, new OnDragEnd())
                 .on(DragEventType.drag, new OnDrag());
     }
-=======
-	private final AxisModel<? extends ContinuousQuantitativeScale<?>> model;
-	/**
-	 * flag to indicate a drag gesture starting
-	 */
-	private boolean starting;
-	/**
-	 * The point when the drag gesture starts, serve as reference for distance
-	 * computations.
-	 */
-	private Coords startPoint;
-	/**
-	 * Copy of the scale of the X axis when the drag gesture begins
-	 */
-	private ContinuousQuantitativeScale<?> startXScale;
-
-	/**
-	 * The D3 {@link Drag} object.
-	 */
-	private Drag drag;
-
-	/**
-	 * Disable the drag feature.
-	 * 
-	 */
-	private boolean disabled;
-
-	private final class OnDrag implements DatumFunction<Void> {
-		@Override
-		public Void apply(final Element context, final Value d, final int index) {
-			if (disabled) {
-				return null;
-			}
-			// when starting, save the starting Point
-			if (starting) {
-				starting = false;
-				startPoint = D3.eventAsCoords();
-			}
-			// compute the new X domain according to the X
-			// distance
-			// of mouse with the starting point
-			double xDistance = (D3.eventAsCoords().x()) - startPoint.x();
-			Array<?> domain = startXScale.domain();
-			double dXDomain = startXScale.invert(xDistance).asDouble() - domain.getNumber(0);
-			double newX1 = domain.getNumber(0) - dXDomain;
-			double newX2 = domain.getNumber(1) - dXDomain;
-
-			// update the new scale and redraw Xaxis and Series
-			model.setVisibleDomain(newX1, newX2);
-			return null;
-		}
-	}
-
-	private final class OnDragEnd implements DatumFunction<Void> {
-		@Override
-		public Void apply(final Element context, final Value d, final int index) {
-			if (disabled) {
-				return null;
-			}
-			starting = false;
-			startPoint = null;
-			return null;
-		}
-	}
-
-	private final class OnDragStart implements DatumFunction<Void> {
-		@Override
-		public Void apply(final Element context, final Value d, final int index) {
-			if (disabled) {
-				return null;
-			}
-			starting = true;
-			startXScale = model.scale().copy();
-			return null;
-		}
-	}
-
-	public DragSupport(final AxisModel<? extends ContinuousQuantitativeScale<?>> model) {
-		this.model = model;
-		enable();
-	}
-
-	public void disable() {
-		disabled = true;
-		drag = createDisabledDrag();
-	}
-
-	private Drag createDisabledDrag() {
-		return D3.behavior().drag();
-	}
-
-	public void enable() {
-		disabled = false;
-		drag = createEnabledDragObject();
-	}
-
-	public DragSupport registerListeners(final Selection selection) {
-		selection.call(drag);
-		return this;
-	}
-
-	private Drag createEnabledDragObject() {
-		return D3.behavior().drag()
-				// on drag start init flags
-				.on(DragEventType.dragstart, new OnDragStart())
-				.on(DragEventType.dragend, new OnDragEnd())
-				.on(DragEventType.drag, new OnDrag());
-	}
->>>>>>> c1b4fd63
 }